/// <reference path='require.d.ts' />
/// <reference path='tape.d.ts' />
import {
    observe, computed, observable, asStructure, autorun, autorunAsync, extendObservable, action,
    IObservableObject, IObservableArray, IArrayChange, IArraySplice, IObservableValue, isObservable, isObservableObject,
    extras, Atom, transaction, IObjectChange, spy, useStrict, isAction
} from "../lib/mobx";
import * as test from 'tape';
import * as mobx from "../lib/mobx";

var v = observable(3);
observe(v, () => {});

var a = observable([1,2,3]);

var testFunction = function(a:any) {};

class Order {
    @observable price:number = 3;
    @observable amount:number = 2;
    @observable orders:string[] = [];
    @observable aFunction = testFunction;
    @observable someStruct = asStructure({ x: 1, y: 2});

    @computed get total() {
        return this.amount * this.price * (1 + this.orders.length);
    }

    // Typescript classes cannot be defined inside functions,
    // but if the next line is enabled it should throw...
    // @observable hoepie() { return 3; }
}

test('decorators', function(t) {
	var o = new Order();
	t.equal(isObservableObject(o), true);
	t.equal(isObservable(o, 'amount'), true);
	t.equal(isObservable(o, 'total'), true);

	var events: any[] = [];
	var d1 = observe(o, (ev: IObjectChange) => events.push(ev.name, ev.oldValue));
	var d2 = observe(o, 'price', (newValue, oldValue) => events.push(newValue, oldValue));
	var d3 = observe(o, 'total', (newValue, oldValue) => events.push(newValue, oldValue));

	o.price = 4;

	d1();
	d2();
	d3();

	o.price = 5;

	t.deepEqual(events, [
		8, // new total
		6, // old total
		4, // new price
		3, // old price
		"price", // event name
		3, // event oldValue
	]);

	t.end();
})

test('observable', function(t) {
    var a = observable(3);
    var b = observable(() => a.get() * 2);
    t.equal(b.get(), 6);
    t.end();
})

test('annotations', function(t) {
    var order1totals:number[] = [];
    var order1 = new Order();
    var order2 = new Order();

    var disposer = autorun(() => {
        order1totals.push(order1.total)
    });

    order2.price = 4;
    order1.amount = 1;

    t.equal(order1.price, 3);
    t.equal(order1.total, 3);
    t.equal(order2.total, 8);
    order2.orders.push('bla');
    t.equal(order2.total, 16);

    order1.orders.splice(0,0,'boe', 'hoi');
    t.deepEqual(order1totals, [6,3,9]);

    disposer();
    order1.orders.pop();
    t.equal(order1.total, 6);
    t.deepEqual(order1totals, [6,3,9]);

    t.equal(order1.aFunction, testFunction);
    var x = function() { return 3; };
    order1.aFunction = x;
    t.equal(order1.aFunction, x);

    var coords:{x:number, y:number} = null;
    var coordsCalcs = 0;
    var disposer2 = autorun(() => {
        coordsCalcs++;
        coords = { x : order1.someStruct.x, y: order1.someStruct.y };
    });
    t.equal(coordsCalcs, 1);
    t.deepEqual(coords, { x: 1, y: 2});

    order1.someStruct.x = 1;
    order1.someStruct = { x: 1, y: 2};
    t.equal(coordsCalcs, 1);
    t.deepEqual(coords, { x: 1, y: 2});

    order1.someStruct.x = 2;
    t.deepEqual(coords, { x: 2, y: 2 });
    t.equal(coordsCalcs, 2);

    order1.someStruct = { x: 3, y: 3 };
    t.equal(coordsCalcs, 3);
    t.deepEqual(coords, { x: 3, y: 3 });

    t.end();
})

test('scope', function(t) {
    var x = observable({
        y: 3,
        // this wo't work here.
        z: () => 2 * x.y
    });

    t.equal(x.z, 6);
    x.y = 4;
    t.equal(x.z, 8);

    interface IThing {
        z: number;
        y: number;
    }

    const Thing = function() {
        extendObservable(this, {
            y: 3,
            // this will work here
            z: () => 2 * this.y
        });
    }

    var x3: IThing = new (<any>Thing)();
    t.equal(x3.z, 6);
    x3.y = 4;
    t.equal(x3.z, 8);

    t.end();
})

test('typing', function(t) {
    var ar:IObservableArray<number> = observable([1,2]);
    ar.observe((d:IArrayChange<number>|IArraySplice<number>) => {
        console.log(d.type);
    });

    var ar2:IObservableArray<number> = observable([1,2]);
    ar2.observe((d:IArrayChange<number>|IArraySplice<number>) => {
        console.log(d.type);
    });

    var x:IObservableValue<number> = observable(3);

    var d2 = autorunAsync(function() {

    });

    t.end();
})

const state:any = observable({
    authToken: null
});


test('issue8', function(t){
	t.throws(() => {
		class LoginStoreTest {
			loggedIn2: boolean;
			constructor() {
				extendObservable(this, {
					loggedIn2: () => !!state.authToken
				});
			}

			@observable get loggedIn() {
				return !!state.authToken;
			}
		}
		const store = new LoginStoreTest();
	}, /@computed/);
    t.end();
})

class Box {
    @observable uninitialized:any;
    @observable height = 20;
    @observable sizes = [2];
    @observable someFunc = function () { return 2; }
    @computed get width() {
        return this.height * this.sizes.length * this.someFunc() * (this.uninitialized ? 2 : 1);
    }
}

test('box', function(t) {
    var box = new Box();

    var ar:number[] = []

    autorun(() => {
        ar.push(box.width);
    });

    t.deepEqual(ar.slice(), [40]);
    box.height = 10;
    t.deepEqual(ar.slice(), [40, 20]);
    box.sizes.push(3, 4);
    t.deepEqual(ar.slice(), [40, 20, 60]);
    box.someFunc = () => 7;
    t.deepEqual(ar.slice(), [40, 20, 60, 210]);
    box.uninitialized = true;
    t.deepEqual(ar.slice(), [40, 20, 60, 210, 420]);

    t.end();
})

test('computed setter should succeed', function(t) {
	class Bla {
		@observable a = 3;
		@computed get propX() {
			return this.a * 2;
		}
		set propX(v) {
			this.a = v
		}
	}

	const b = new Bla();
	t.equal(b.propX, 6);
	b.propX = 4;
	t.equal(b.propX, 8);

	t.end();
});

test('atom clock example', function(t) {
	let ticks = 0;
	const time_factor = 50; // speed up / slow down tests

	class Clock {
		atom: Atom;
		intervalHandler: number = null;
		currentDateTime: string;

		constructor() {
			console.log("create");
			// creates an atom to interact with the mobx core algorithm
			this.atom =	new Atom(
				// first param a name for this atom, for debugging purposes
				"Clock",
				// second (optional) parameter: callback for when this atom transitions from unobserved to observed.
				() => this.startTicking(),
				// third (optional) parameter: callback for when this atom transitions from observed to unobserved
				// note that the same atom transition multiple times between these two states
				() => this.stopTicking()
			);
		}

		getTime() {
			console.log("get time");
			// let mobx now this observable data source has been used
			this.atom.reportObserved(); // will trigger startTicking and thus tick
			return this.currentDateTime;
		}

		tick() {
			console.log("tick");
			ticks++;
			this.currentDateTime = new Date().toString();
			this.atom.reportChanged();
		}

		startTicking() {
			console.log("start ticking");
			this.tick();
			this.intervalHandler = setInterval(() => this.tick(), 1 * time_factor);
		}

		stopTicking() {
			console.log("stop ticking");
			clearInterval(this.intervalHandler);
			this.intervalHandler = null;
		}
	}

	const clock = new Clock();

	const values: string[] = [];

	// ... prints the time each second
	const disposer = autorun(() => {
		values.push(clock.getTime());
		console.log(clock.getTime());
	});

	// printing stops. If nobody else uses the same `clock` the clock will stop ticking as well.
	setTimeout(disposer, 4.5 * time_factor);

	setTimeout(() => {
		t.equal(ticks, 5);
		t.equal(values.length, 5);
		t.equal(values.filter(x => x.length > 0).length, 5);
		t.end();
	}, 10 * time_factor);

});

test('typescript: parameterized computed decorator', (t) => {
	class TestClass {
		@observable x = 3;
		@observable y = 3;
		@computed({ asStructure: true }) get boxedSum() {
			return { sum: Math.round(this.x) + Math.round(this.y) };
		}
	}

	const t1 = new TestClass();
	const changes: { sum: number}[] = [];
	const d = autorun(() => changes.push(t1.boxedSum));

	t1.y = 4; // change
	t.equal(changes.length, 2);
	t1.y = 4.2; // no change
	t.equal(changes.length, 2);
	transaction(() => {
		t1.y = 3;
		t1.x = 4;
	}); // no change
	t.equal(changes.length, 2);
	t1.x = 6; // change
	t.equal(changes.length, 3);
	d();

	t.deepEqual(changes, [{ sum: 6 }, { sum: 7 }, { sum: 9 }]);

	t.end();
});

test('issue 165', function(t) {
	function report<T>(msg: string, value: T) {
		console.log(msg, ':', value);
		return value;
	}

	class Card {
		constructor(public game: Game, public id: number) {
		}

		@computed get isWrong() {
			return report('Computing isWrong for card ' + this.id, this.isSelected && this.game.isMatchWrong);
		}

		@computed get isSelected() {
			return report('Computing isSelected for card'+ this.id,
				this.game.firstCardSelected === this || this.game.secondCardSelected === this);
		}
	}

	class Game {
		@observable firstCardSelected: Card = null;
		@observable secondCardSelected: Card = null;

		@computed get isMatchWrong() {
			return report('Computing isMatchWrong',
				this.secondCardSelected !== null && this.firstCardSelected.id !== this.secondCardSelected.id);
		}
	}

	let game = new Game();
	let card1 = new Card(game, 1), card2 = new Card(game, 2);

	autorun(() => {
		console.log('card1.isWrong =', card1.isWrong);
		console.log('card2.isWrong =', card2.isWrong);
		console.log('------------------------------');
	});

	console.log('Selecting first card');
	game.firstCardSelected = card1;
	console.log('Selecting second card');
	game.secondCardSelected = card2;

	t.equal(card1.isWrong, true);
	t.equal(card2.isWrong, true);

	t.end();
});

test('issue 191 - shared initializers (ts)', function(t) {
	class Test {
		@observable obj = { a: 1 };
		@observable array = [2];
	}

	var t1 = new Test();
	t1.obj.a = 2;
	t1.array.push(3);

	var t2 = new Test();
	t2.obj.a = 3;
	t2.array.push(4);

	t.notEqual(t1.obj, t2.obj);
	t.notEqual(t1.array, t2.array);
	t.equal(t1.obj.a, 2);
	t.equal(t2.obj.a, 3);

	t.deepEqual(t1.array.slice(), [2,3]);
	t.deepEqual(t2.array.slice(), [2,4]);

	t.end();
});

function normalizeSpyEvents(events: any[]) {
	events.forEach(ev => {
		delete ev.fn;
		delete ev.time;
	});
	return events;
}

test("action decorator (typescript)", function(t) {
	class Store {
		constructor(private multiplier: number) {}

		@action
		add(a: number, b: number): number {
			return (a + b) * this.multiplier;
		}
	}

	const store1 =  new Store(2);
	const store2 = new Store(3);
	const events: any[] = [];
	const d = spy(events.push.bind(events));
	t.equal(store1.add(3, 4), 14);
	t.equal(store2.add(2, 2), 12);
	t.equal(store1.add(1, 1), 4);

	t.deepEqual(normalizeSpyEvents(events),	[
		{ arguments: [ 3, 4 ], name: "add", spyReportStart: true, target: store1, type: "action" },
		{ spyReportEnd: true },
		{ arguments: [ 2, 2 ], name: "add", spyReportStart: true, target: store2, type: "action" },
		{ spyReportEnd: true },
		{ arguments: [ 1, 1 ], name: "add", spyReportStart: true, target: store1, type: "action" },
		{ spyReportEnd: true }
	]);

	d();
	t.end();
});

test("custom action decorator (typescript)", function(t) {
	class Store {
		constructor(private multiplier: number) {}

		@action("zoem zoem")
		add(a: number, b: number): number {
			return (a + b) * this.multiplier;
		}
	}

	const store1 =  new Store(2);
	const store2 =  new Store(3);
	const events: any[] = [];
	const d = spy(events.push.bind(events));
	t.equal(store1.add(3, 4), 14);
	t.equal(store2.add(2, 2), 12);
	t.equal(store1.add(1, 1), 4);

	t.deepEqual(normalizeSpyEvents(events),	[
		{ arguments: [ 3, 4 ], name: "zoem zoem", spyReportStart: true, target: store1, type: "action" },
		{ spyReportEnd: true },
		{ arguments: [ 2, 2 ], name: "zoem zoem", spyReportStart: true, target: store2, type: "action" },
		{ spyReportEnd: true },
		{ arguments: [ 1, 1 ], name: "zoem zoem", spyReportStart: true, target: store1, type: "action" },
		{ spyReportEnd: true }
	]);

	d();
	t.end();
});

test("action decorator on field (typescript)", function(t) {
	class Store {
		constructor(private multiplier: number) {}

		@action
		add = (a: number, b: number) => {
			return (a + b) * this.multiplier;
		};
	}

	const store1 = new Store(2);
	const store2 = new Store(7);

	const events: any[] = [];
	const d = spy(events.push.bind(events));
	t.equal(store1.add(3, 4), 14);
	t.equal(store2.add(4, 5), 63);
	t.equal(store1.add(2, 2), 8);

	t.deepEqual(normalizeSpyEvents(events),	[
		{ arguments: [ 3, 4 ], name: "add", spyReportStart: true, target: store1, type: "action" },
		{ spyReportEnd: true },
		{ arguments: [ 4, 5 ], name: "add", spyReportStart: true, target: store2, type: "action" },
		{ spyReportEnd: true },
		{ arguments: [ 2, 2 ], name: "add", spyReportStart: true, target: store1, type: "action" },
		{ spyReportEnd: true }
	]);

	d();
	t.end();
});

test("custom action decorator on field (typescript)", function(t) {
	class Store {
		constructor(private multiplier: number) {}

		@action("zoem zoem")
		add = (a: number, b: number) => {
			return (a + b) * this.multiplier;
		};
	}

	const store1 = new Store(2);
	const store2 = new Store(7);

	const events: any[] = [];
	const d = spy(events.push.bind(events));
	t.equal(store1.add(3, 4), 14);
	t.equal(store2.add(4, 5), 63);
	t.equal(store1.add(2, 2), 8);

	t.deepEqual(normalizeSpyEvents(events),	[
		{ arguments: [ 3, 4 ], name: "zoem zoem", spyReportStart: true, target: store1, type: "action" },
		{ spyReportEnd: true },
		{ arguments: [ 4, 5 ], name: "zoem zoem", spyReportStart: true, target: store2, type: "action" },
		{ spyReportEnd: true },
		{ arguments: [ 2, 2 ], name: "zoem zoem", spyReportStart: true, target: store1, type: "action" },
		{ spyReportEnd: true }
	]);

	d();
	t.end();
});

test("267 (typescript) should be possible to declare properties observable outside strict mode", t => {
	useStrict(true);

	class Store {
		@observable timer: number;
	}

	useStrict(false);
	t.end();
});

test("288 atom not detected for object property", t => {
	class Store {
		@observable foo = '';
	}

	const store = new Store();

	mobx.observe(store, 'foo', () => {
		console.log('Change observed');
	}, true);

	t.end()
})

test("observable performance", t => {
	const AMOUNT = 100000;

	class A {
		@observable a = 1;
		@observable b = 2;
		@observable c = 3;
		@computed get d() {
			return this.a + this.b + this.c;
		}
	}

	const objs: any[] = [];
	const start = Date.now();

	for (var i = 0; i < AMOUNT; i++)
		objs.push(new A());

	console.log("created in ", Date.now() - start);

	for (var j = 0; j < 4; j++) {
		for (var i = 0; i < AMOUNT; i++) {
			const obj = objs[i]
			obj.a += 3;
			obj.b *= 4;
			obj.c = obj.b - obj.a;
			obj.d;
		}
	}

	console.log("changed in ", Date.now() - start);

	t.end();
})

test("unbound methods", t => {
	class A {
		// shared across all instances
		@action m1() {

		}

		// per instance
		@action m2 = () => {};
	}

	const a1 = new A();
	const a2 = new A();

	t.equal(a1.m1, a2.m1);
	t.notEqual(a1.m2, a2.m2);
	t.equal(a1.hasOwnProperty("m1"), false);
	t.equal(a1.hasOwnProperty("m2"), true);
	t.equal(a2.hasOwnProperty("m1"), false);
	t.equal(a2.hasOwnProperty("m2"), true);
	t.end();

})

test("inheritance", t => {
	class A {
		@observable a = 2;
	}

	class B extends A {
		@observable b = 3;
		@computed get c() {
			return this.a + this.b;
		}
	}

	const b1 = new B();
	const b2 = new B();
	const values: any[] = []
	mobx.autorun(() => values.push(b1.c + b2.c));

	b1.a = 3;
	b1.b = 4;
	b2.b = 5;
	b2.a = 6;

	t.deepEqual(values, [
		10,
		11,
		12,
		14,
		18
	])

	t.end();
})

test("inheritance overrides observable", t => {
	class A {
		@observable a = 2;
	}

	class B {
		@observable a = 5;
		@observable b = 3;
		@computed get c() {
			return this.a + this.b;
		}
	}

	const b1 = new B();
	const b2 = new B();
	const values: any[] = []
	mobx.autorun(() => values.push(b1.c + b2.c));

	b1.a = 3;
	b1.b = 4;
	b2.b = 5;
	b2.a = 6;

	t.deepEqual(values, [
		16,
		14,
		15,
		17,
		18
	])

	t.end();
})

test("reusing initializers", t => {
	class A {
		@observable a = 3;
		@observable b = this.a + 2;
		@computed get c() {
			return this.a + this.b;
		}
		@computed get d() {
			return this.c + 1;
		}
	}

	const a = new A();
	const values: any[] = [];
	mobx.autorun(() => values.push(a.d));

	a.a = 4;
	t.deepEqual(values, [
		9,
		10
	])

	t.end();
})

test("enumerability", t => {
	class A {
		@observable a = 1; // enumerable, on proto
		@computed get b () { return this.a } // non-enumerable, on proto
		@action m() {} // non-enumerable, on proto
		@action m2 = () => {}; // non-enumerable, on self
	}

	const a = new A();

	// not initialized yet
	let ownProps = Object.keys(a);
	let props: string[] = [];
	for (var key in a)
		props.push(key);

	t.deepEqual(ownProps, [
		"a" // yeej!
	]);

	t.deepEqual(props, [ // also 'a' would be ok
		"a"
	]);

	t.equal("a" in a, true);
	t.equal(a.hasOwnProperty("a"), true);
	t.equal(a.hasOwnProperty("b"), false);
	t.equal(a.hasOwnProperty("m"), false);
	t.equal(a.hasOwnProperty("m2"), true); // false would be ok as well

	t.equal(mobx.isAction(a.m), true);
	t.equal(mobx.isAction(a.m2), true);

	// after initialization
	a.a;
	a.b;
	a.m;
	a.m2;

	ownProps = Object.keys(a);
	props = [];
	for (var key in a)
		props.push(key);

	t.deepEqual(ownProps, [
		"a"
	]);

	t.deepEqual(props, [
		"a"
	]);

	t.equal("a" in a, true);
	t.equal(a.hasOwnProperty("a"), true);
	t.equal(a.hasOwnProperty("b"), false);
	t.equal(a.hasOwnProperty("m"), false);
	t.equal(a.hasOwnProperty("m2"), true);


	t.end();
})

test("issue 285 (babel)", t => {
	const {observable, toJS} = mobx;

	class Todo {
		id = 1;
		@observable title: string;
		@observable finished = false;
		@observable childThings = [1,2,3];
		constructor(title: string) {
			this.title = title;
		}
	}

	var todo = new Todo("Something to do");

	t.deepEqual(toJS(todo), {
		id: 1,
		title: "Something to do",
		finished: false,
		childThings: [1,2,3]
	})

	t.end();
})

test("verify object assign (typescript)", t => {
	class Todo {
		@observable title = "test";
		@computed get upperCase() {
			return this.title.toUpperCase()
		}
	}

	t.deepEqual((Object as any).assign({}, new Todo()), {
		title: "test"
	});
	t.end();
})


test("379, inheritable actions (typescript)", t => {
	class A {
		@action method() {
			return 42;
		}
	}

	class B extends A {
		@action method() {
			return super.method() * 2
		}
	}

	class C extends B {
		@action method() {
			return super.method() + 3
		}
	}

	const b = new B()
	t.equal(b.method(), 84)
	t.equal(isAction(b.method), true)

	const a = new A()
	t.equal(a.method(), 42)
	t.equal(isAction(a.method), true)

	const c = new C()
	t.equal(c.method(), 87)
	t.equal(isAction(c.method), true)

	t.end()
})


test("379, inheritable actions - 2 (typescript)", t => {
	class A {
		@action("a method") method() {
			return 42;
		}
	}

	class B extends A {
		@action("b method") method() {
			return super.method() * 2
		}
	}

	class C extends B {
		@action("c method") method() {
			return super.method() + 3
		}
	}

	const b = new B()
	t.equal(b.method(), 84)
	t.equal(isAction(b.method), true)

	const a = new A()
	t.equal(a.method(), 42)
	t.equal(isAction(a.method), true)

	const c = new C()
	t.equal(c.method(), 87)
	t.equal(isAction(c.method), true)

	t.end()
})

test("373 - fix isObservable for unused computed", t => {
	class Bla {
		@computed get computedVal() { return 3 }
		constructor() {
			t.equal(isObservable(this, "computedVal"), true)
			this.computedVal;
			t.equal(isObservable(this, "computedVal"), true)
		}
	}

	new Bla();
	t.end();
})

<<<<<<< HEAD
test("505, don't throw when accessing subclass fields in super constructor (typescript)", t => {
	const values: any = { }
	class A {
		@observable a = 1
		constructor() {
			values.b = (this as any)['b']
			values.a = this.a
		}
	}

	class B extends A {
		@observable b = 2
	}

	new B()
	t.deepEqual(values, { a: 1, b: undefined}) // undefined, as A constructor runs before B constructor
	t.end()
})


test('computed getter / setter for plan objects should succeed (typescript)', function(t) {
	const b = observable({
		a: 3,
		get propX() { return this.a * 2 },
		set propX(v) { this.a = v }
	})

	const values: number[] = []
	mobx.autorun(() => values.push(b.propX))
	t.equal(b.propX, 6);
	b.propX = 4;
	t.equal(b.propX, 8);

	t.deepEqual(values, [6, 8])

=======
test("484 - observable objects are IObservableObject", t => {
	const needs_observable_object = (o: IObservableObject): any => null;
	const o = observable({stuff: "things"});

	needs_observable_object(o);
	t.pass();
	t.end();
});

test("484 - observable objects are still type T", t => {
	const o = observable({stuff: "things"});
	o.stuff = "new things";
	t.pass();
	t.end();
});

test("484 - isObservableObject type guard includes type T", t => {
	const o = observable({stuff: "things"});
	if(isObservableObject(o)) {
		o.stuff = "new things";
		t.pass();
	} else {
		t.fail("object should have been observable");
	}
	t.end();
});

test("484 - isObservableObject type guard includes type IObservableObject", t => {
	const requires_observable_object = (o: IObservableObject): void => null;
	const o = observable({stuff: "things"});

	if(isObservableObject(o)) {
		requires_observable_object(o);
		t.pass();
	} else {
		t.fail("object should have been IObservableObject");
	}
>>>>>>> b6d04ff2
	t.end();
});<|MERGE_RESOLUTION|>--- conflicted
+++ resolved
@@ -925,7 +925,6 @@
 	t.end();
 })
 
-<<<<<<< HEAD
 test("505, don't throw when accessing subclass fields in super constructor (typescript)", t => {
 	const values: any = { }
 	class A {
@@ -960,8 +959,9 @@
 	t.equal(b.propX, 8);
 
 	t.deepEqual(values, [6, 8])
-
-=======
+	t.end()
+})
+
 test("484 - observable objects are IObservableObject", t => {
 	const needs_observable_object = (o: IObservableObject): any => null;
 	const o = observable({stuff: "things"});
@@ -999,6 +999,5 @@
 	} else {
 		t.fail("object should have been IObservableObject");
 	}
->>>>>>> b6d04ff2
 	t.end();
 });