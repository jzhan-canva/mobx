--- conflicted
+++ resolved
@@ -315,7 +315,6 @@
     f()
 })
 
-<<<<<<< HEAD
 test("onBecome(Un)Observed simple", () => {
     const x = mobx.observable.box(3)
     const events = []
@@ -390,7 +389,8 @@
     const d7 = mobx.reaction(() => x.b, () => {})
     d7()
     expect(events.length).toBe(0)
-=======
+})
+
 test("deepEquals should yield correct results for complex objects #1118 - 1", () => {
     const d2016jan1 = new Date("2016-01-01")
     const d2016jan1_2 = new Date("2016-01-01")
@@ -425,5 +425,4 @@
     expect(mobx.extras.deepEqual(a1, a3)).toBe(false)
     expect(mobx.extras.deepEqual(a1, a2)).toBe(true)
     expect(mobx.extras.deepEqual(a1, a4)).toBe(false)
->>>>>>> 8f7f4a3e
 })