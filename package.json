{
  "name": "mobx",
  "version": "0.15.4",
  "description": "Simple, scalable state management.",
  "main": "lib/index.js",
  "umd:main": "lib/mobx.umd.js",
  "module": "lib/mobx.module.js",
  "unpkg": "lib/mobx.umd.min.js",
  "jsnext:main": "lib/mobx.module.js",
  "react-native": "lib/mobx.module.js",
  "typings": "lib/mobx.d.ts",
  "sideEffects": false,
  "scripts": {
    "test": "jest",
    "lint": "eslint src/**/*.ts",
    "watch": "jest --watch",
    "perf": "yarn test:performance v4 && yarn test:performance v5",
    "test:mixed-versions": "jest --testRegex mixed-versions",
    "test:check": "yarn test:types && yarn lint",
    "test:types": "yarn tsc --noEmit && yarn test:flow",
    "test:flow": "node_modules/.bin/flow check",
    "test:coverage": "yarn test -i --coverage",
    "test:performance": "PERSIST=true time node --expose-gc test/perf/index.js",
<<<<<<< HEAD
    "test:size": "yarn build && yarn import-size --report ./dist/v5 observable computed autorun action enableDecorators",
    "test:codemod": "yarn jest --testRegex 'codemod/.*spec' codemod/undecorate.spec.ts",
    "prettier": "prettier \"**/*.js\" \"**/*.jsx\" \"**/*.tsx\" \"**/*.ts\" \"docs/**/*.md\"",
=======
    "test:size": "size-limit",
    "prettier": "prettier \"**/*.js\" \"**/*.ts\" \"docs/**/*.md\"",
>>>>>>> 8a63a29e
    "_prepublish": "yarn small-build",
    "build": "node scripts/build.js",
    "release": "node scripts/publish.js",
    "publish-script": "yarn release",
    "docs:build": "yarn --cwd website build",
    "docs:start": "yarn --cwd website start",
    "docs:publish": "yarn --cwd website publish-gh-pages",
    "prepare": "yarn --cwd website install",
    "dedup": "npx yarn-deduplicate -s fewer yarn.lock"
  },
  "repository": {
    "type": "git",
    "url": "https://github.com/mobxjs/mobx.git"
  },
  "author": "Michel Weststrate",
  "license": "MIT",
  "funding": {
    "type": "opencollective",
    "url": "https://opencollective.com/mobx"
  },
  "bugs": {
    "url": "https://github.com/mobxjs/mobx/issues"
  },
  "files": [
    "lib",
    "LICENSE"
  ],
  "homepage": "https://mobx.js.org/",
  "dependencies": {},
  "devDependencies": {
<<<<<<< HEAD
    "@babel/core": "^7.3.4",
    "@babel/plugin-proposal-class-properties": "^7.3.4",
    "@babel/plugin-proposal-decorators": "^7.3.0",
    "@babel/plugin-transform-runtime": "^7.3.4",
    "@babel/preset-env": "^7.3.4",
    "@babel/preset-typescript": "^7.9.0",
    "@babel/runtime": "^7.3.4",
    "@size-limit/preset-big-lib": "^3.0.0",
    "@types/jest": "^24.0.11",
    "@types/jscodeshift": "^0.6.3",
    "@types/node": "^11.11.3",
    "@typescript-eslint/eslint-plugin": "^1.4.2",
=======
    "@babel/core": "^7.8.4",
    "@babel/plugin-proposal-class-properties": "^7.8.3",
    "@babel/plugin-proposal-decorators": "^7.8.3",
    "@babel/plugin-transform-runtime": "^7.8.3",
    "@babel/preset-env": "^7.8.4",
    "@babel/runtime": "^7.8.4",
    "@rollup/plugin-node-resolve": "^7.1.1",
    "@size-limit/preset-big-lib": "^4.0.2",
    "@types/jest": "^24.0.11",
    "@types/node": "^12",
    "@typescript-eslint/eslint-plugin": "^2.20.0",
    "@typescript-eslint/parser": "^2.20.0",
>>>>>>> 8a63a29e
    "babel-jest": "^24.5.0",
    "conditional-type-checks": "^1.0.4",
    "coveralls": "^3.0.3",
<<<<<<< HEAD
    "dedent-js": "^1.0.1",
    "eslint": "^5.15.2",
    "flow-bin": "^0.59.0",
    "fs-extra": "^7.0.1",
    "husky": "^1.3.1",
    "import-size": "^1.0.2",
    "iterall": "^1.2.2",
    "jest": "^24.5.0",
    "jscodeshift": "^0.7.0",
    "lint-staged": "^8.1.5",
    "prettier": "^1.19.1",
=======
    "eslint": "^6.8.0",
    "flow-bin": "^0.59.0",
    "fs-extra": "^8.1.0",
    "husky": "^4.2.3",
    "iterall": "^1.2.2",
    "jest": "^24.5.0",
    "prettier": "^1.19.1",
    "pretty-quick": "2.0.1",
>>>>>>> 8a63a29e
    "prompts": "^2.3.0",
    "rollup": "^1.31.1",
    "rollup-plugin-filesize": "^6.2.1",
    "rollup-plugin-replace": "^2.1.0",
    "rollup-plugin-terser": "^5.2.0",
    "semver": "^7.1.3",
    "serializr": "^1.5.1",
    "shelljs": "^0.8.3",
    "size-limit": "^4.0.2",
    "tape": "^4.10.1",
    "ts-jest": "^24.0.0",
<<<<<<< HEAD
    "typescript": "^3.8.3"
=======
    "tslib": "^1.9.3",
    "typescript": "^3.7.5"
>>>>>>> 8a63a29e
  },
  "keywords": [
    "mobx",
    "mobservable",
    "observable",
    "react-component",
    "react",
    "reactjs",
    "reactive",
    "model",
    "frp",
    "functional-reactive-programming",
    "state management",
    "data flow"
  ],
  "jest": {
    "globals": {
      "ts-jest": {
        "tsConfig": "tsconfig.test.json"
      }
    },
    "transform": {
      "^.+\\.tsx?$": "ts-jest",
      "^.+\\.jsx?$": "babel-jest"
    },
    "testRegex": "test/v[4|5]/base/.*\\.(t|j)sx?$",
    "moduleFileExtensions": [
      "ts",
      "tsx",
      "js",
      "jsx",
      "json"
    ],
    "testPathIgnorePatterns": [
      "/node_modules/",
      "/\\./"
    ],
    "watchPathIgnorePatterns": [
      "<rootDir>/node_modules/"
    ]
  },
  "husky": {
    "hooks": {
      "pre-commit": "pretty-quick --staged"
    }
  }
}<|MERGE_RESOLUTION|>--- conflicted
+++ resolved
@@ -21,14 +21,9 @@
     "test:flow": "node_modules/.bin/flow check",
     "test:coverage": "yarn test -i --coverage",
     "test:performance": "PERSIST=true time node --expose-gc test/perf/index.js",
-<<<<<<< HEAD
     "test:size": "yarn build && yarn import-size --report ./dist/v5 observable computed autorun action enableDecorators",
     "test:codemod": "yarn jest --testRegex 'codemod/.*spec' codemod/undecorate.spec.ts",
-    "prettier": "prettier \"**/*.js\" \"**/*.jsx\" \"**/*.tsx\" \"**/*.ts\" \"docs/**/*.md\"",
-=======
-    "test:size": "size-limit",
     "prettier": "prettier \"**/*.js\" \"**/*.ts\" \"docs/**/*.md\"",
->>>>>>> 8a63a29e
     "_prepublish": "yarn small-build",
     "build": "node scripts/build.js",
     "release": "node scripts/publish.js",
@@ -59,7 +54,6 @@
   "homepage": "https://mobx.js.org/",
   "dependencies": {},
   "devDependencies": {
-<<<<<<< HEAD
     "@babel/core": "^7.3.4",
     "@babel/plugin-proposal-class-properties": "^7.3.4",
     "@babel/plugin-proposal-decorators": "^7.3.0",
@@ -72,36 +66,13 @@
     "@types/jscodeshift": "^0.6.3",
     "@types/node": "^11.11.3",
     "@typescript-eslint/eslint-plugin": "^1.4.2",
-=======
-    "@babel/core": "^7.8.4",
-    "@babel/plugin-proposal-class-properties": "^7.8.3",
-    "@babel/plugin-proposal-decorators": "^7.8.3",
-    "@babel/plugin-transform-runtime": "^7.8.3",
-    "@babel/preset-env": "^7.8.4",
-    "@babel/runtime": "^7.8.4",
-    "@rollup/plugin-node-resolve": "^7.1.1",
-    "@size-limit/preset-big-lib": "^4.0.2",
-    "@types/jest": "^24.0.11",
-    "@types/node": "^12",
-    "@typescript-eslint/eslint-plugin": "^2.20.0",
-    "@typescript-eslint/parser": "^2.20.0",
->>>>>>> 8a63a29e
     "babel-jest": "^24.5.0",
     "conditional-type-checks": "^1.0.4",
     "coveralls": "^3.0.3",
-<<<<<<< HEAD
     "dedent-js": "^1.0.1",
-    "eslint": "^5.15.2",
-    "flow-bin": "^0.59.0",
-    "fs-extra": "^7.0.1",
-    "husky": "^1.3.1",
     "import-size": "^1.0.2",
-    "iterall": "^1.2.2",
-    "jest": "^24.5.0",
     "jscodeshift": "^0.7.0",
     "lint-staged": "^8.1.5",
-    "prettier": "^1.19.1",
-=======
     "eslint": "^6.8.0",
     "flow-bin": "^0.59.0",
     "fs-extra": "^8.1.0",
@@ -110,7 +81,6 @@
     "jest": "^24.5.0",
     "prettier": "^1.19.1",
     "pretty-quick": "2.0.1",
->>>>>>> 8a63a29e
     "prompts": "^2.3.0",
     "rollup": "^1.31.1",
     "rollup-plugin-filesize": "^6.2.1",
@@ -122,12 +92,8 @@
     "size-limit": "^4.0.2",
     "tape": "^4.10.1",
     "ts-jest": "^24.0.0",
-<<<<<<< HEAD
+    "tslib": "^1.9.3",
     "typescript": "^3.8.3"
-=======
-    "tslib": "^1.9.3",
-    "typescript": "^3.7.5"
->>>>>>> 8a63a29e
   },
   "keywords": [
     "mobx",
