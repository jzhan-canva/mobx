--- conflicted
+++ resolved
@@ -1,6 +1,5 @@
-<<<<<<< HEAD
-*   Improved flow support in typescript. It will now infer arguments and return values correctly. The only exception is that when the `flow` wrapped function returns a `Promise` then it should `return castFlowReturn(somePromise)` to keep the type inference happy.
-=======
+* Improved flow support in typescript. It will now infer arguments and return values correctly. The only exception is that when the `flow` wrapped function returns a `Promise` then it should `return castFlowReturn(somePromise)` to keep the type inference happy.
+
 # 5.8.0 / 4.8.0
 
 * MobX now requires TypeScript 3 (this was already the case in 5.7.0, but in this version the difference is actually noticeable in the typings). 
@@ -9,7 +8,6 @@
 * Improved type inference for `flow` in TypeScript 3. Fixes [#1816](https://github.com/mobxjs/mobx/issue/1816) through [#1825](https://github.com/mobxjs/mobx/pull/1825) by [ismailhabib](https://github.com/ismailhabib)
 * Introduced support for global environment variable `IGNORE_MOBX_MINIFIY_WARNING=true` to skip the built-in minification warning. See [#1835](https://github.com/mobxjs/mobx/pull/1835) by [fi3ework](https://github.com/fi3ework)
 * Fixed onBecome(Un)Observed dispoer cleanup. Fixes [#1537](https://github.com/mobxjs/mobx/issues/1537) through [#1833](https://github.com/mobxjs/mobx/pull/1833) by [fi3ework](https://github.com/fi3ework)
->>>>>>> c74c9f82
 
 # 5.7.1 / 4.7.1
 
