<<<<<<< HEAD
# 2.0.0

* Improved the scheduling of reactions. Reactions are now allowed to loop as long as the converge to a stable state.  
This means that it is allowed in an to change the state in such a way that the same reaction is triggered again.
* Changed error handling: Mobservable will always fail fast now. This means that a reactive computation should never allow an exception to escape as Mobservable will no longer try to recover from it
* `.fastArray` has been deprecated and has become the default when creating arrays.
* Mobservable is now extensible! Use the exposed `Atom` or `Reaction` classes to define your own custom state values and reactive actions.
=======
# 1.2.4

* Fixed: observable arrays didn't properly apply modifiers if created using `asFlat([])` or `fastArray([])`
* Don't try to make frozen objects observable (by @andykog)
* `observableArray.reverse` no longer mutates the arry but just returns a sorted copy
* Updated tests to use babel6
>>>>>>> d6d1cf19

# 1.2.3

* observableArray.sort no longer mutates the array being sorted but returns a sorted clone instead (#90)
* removed an incorrect internal state assumption (#97)

# 1.2.2

* Add bower support

# 1.2.1

* Computed value now yields consistent results when being inspected while in transaction

# 1.2.0

* Implemented #67: Reactive graph transformations. See: http://mweststrate.github.io/mobservable/refguide/create-transformer.html

# 1.1.8

* Implemented #59, `isObservable` and `observe` now support a property name as second param to observe individual values on maps and objects.

# 1.1.7

* Fixed #77: package consumers with --noImplicitAny should be able to build

# 1.1.6

* Introduced `mobservable.fastArray(array)`, in addition to `mobservable.observable(array)`. Which is much faster when adding items but doesn't support enumerability (`for (var idx in ar) ..` loops).
* Introduced `observableArray.peek()`, for fast access to the array values. Should be used read-only.

# 1.1.5

* Fixed 71: transactions should not influence running computations

# 1.1.4

* Fixed #65; illegal state exception when using a transaction inside a reactive function. Credits: @kmalakoff

# 1.1.3

* Fixed #61; if autorun was created during a transaction, postpone execution until the end of the transaction

# 1.1.2

* Fixed exception when autorunUntil finished immediately

# 1.1.1

* `toJSON` now serializes object trees with cycles as well. If you know the object tree is acyclic, pass in `false` as second parameter for a performance gain. 

# 1.1.0

* Exposed `ObservableMap` type
* Introduced `mobservable.untracked(block)`
* Introduced `mobservable.autorunAsync(block, delay)`

# 1.0.9

Removed accidental log message

# 1.0.7 / 1.0.8

Fixed inconsistency when using `transaction` and `@observer`, which sometimes caused stale values to be displayed.

# 1.0.6

Fix incompatibility issue with systemjs bundler (see PR 52)

# 1.0.4/5

* `map.size` is now a property instead of a function
* `map()` now accepts an array as entries to construct the new map
* introduced `isObservableObject`, `isObservableArray` and `isObservableMap`
* introduced `observe`, to observe observable arrays, objects and maps, similarly to Object.observe and Array.observe

# 1.0.3

* `extendObservable` now supports passing in multiple object properties

# 1.0.2

* added `mobservable.map()`, which creates a new map similarly to ES6 maps, yet observable. Until properly documentation, see the [MDN docs](https://developer.mozilla.org/en-US/docs/Web/JavaScript/Reference/Global_Objects/Array/map).

# 1.0.1

* Stricter argument checking for several api's.

# 1.0

## Renames

* `isReactive` -> `isObservable`
* `makeReactive` -> `observable`
* `extendReactive` -> `extendObservable`
* `observe` -> `autorun`
* `observeUntil` -> `autorunUntil`
* `observeAsync` -> `autorunAsync` 
* `reactiveComponent` -> `observer` (in `mobservable-react` package)

## Breaking changes

* dropped the `strict` and `logLevel` settings of mobservable. View functions are by default run in `strict` mode, `autorun` (formerly: `observe`) functions in `non-strict` mode (strict indicates that it is allowed to change other observable values during the computation of a view funtion). 
Use `extras.withStrict(boolean, block)` if you want to deviate from the default behavior.
* `observable` (formerly `makeReactive`) no longer accepts an options object. The modifiers `asReference`, `asStructure` and `asFlat` can be used instead.
* dropped the `default` export of observable
* Removed all earlier deprecated functions

## Bugfixes / improvements

* `mobservable` now ships with TypeScript 1.6 compliant module typings, no external typings file is required anymore.
* `mobservable-react` supports React Native as well through the import `"mobservable-react/native"`.
* Improved debugger support
* `for (var key in observablearray)` now lists the correct keys
* `@observable` now works correct on classes that are transpiled by either TypeScript or Babel (Not all constructions where supported in Babel earlier)
* Simplified error handling, mobservable will no longer catch errors in views, which makes the stack traces easier to debug. 
* Removed the initial 'welcom to mobservable' logline that was printed during start-up.

# 0.7.1

* Backported Babel support for the @observable decorator from the 1.0 branch. The decorator should now behave the same when compiled with either Typescript or Babeljs. 

# 0.7.0

* Introduced `strict` mode (see issues [#30](), [#31]())
* Renamed `sideEffect` to `observe`
* Renamed `when` to `observeUntil`
* Introduced `observeAsync`.
* Fixed issue where changing the `logLevel` was not picked up.
* Improved typings.
* Introduces `asStructure` (see [#8]()) and `asFlat`. 
* Assigning a plain object to a reactive structure no longer clones the object, instead, the original object is decorated. (Arrays are still cloned due to Javascript limitations to extend arrays).
* Reintroduced `expr(func)` as shorthand for `makeReactive(func)()`, which is useful to create temporarily views inside views
* Deprecated the options object that could be passed to `makeReactive`.
* Deprecated the options object that could be passed to `makeReactive`:
  * A `thisArg` can be passed as second param.
  * A name (for debugging) can be passed as second or third param
  * The `as` modifier is no longer needed, use `asReference` (instead of `as:'reference'`) or `asFlat` (instead of `recurse:false`). 

# 0.6.10

* Fixed issue where @observable did not properly create a stand-alone view

# 0.6.9

* Fixed bug where views where sometimes not triggered again if the dependency tree changed to much.

# 0.6.8

* Introduced `when`, which, given a reactive predicate, observes it until it returns true.
* Renamed `sideEffect -> observe`

# 0.6.7:

* Improved logging

# 0.6.6:

* Deprecated observable array `.values()` and `.clone()`
* Deprecated observeUntilInvalid; use sideEffect instead
* Renamed mobservable.toJson to mobservable.toJSON

# 0.6.5:

* It is no longer possible to create impure views; views that alter other reactive values.
* Update links to the new documentation.

# 0.6.4: 

* 2nd argument of sideEffect is now the scope, instead of an options object which hadn't any useful properties

# 0.6.3

* Deprecated: reactiveComponent, reactiveComponent from the separate package mobservable-react should be used instead
* Store the trackingstack globally, so that multiple instances of mobservable can run together

# 0.6.2

* Deprecated: @observable on functions (use getter functions instead)
* Introduced: `getDependencyTree`, `getObserverTree` and `trackTransitions`
* Minor performance improvements<|MERGE_RESOLUTION|>--- conflicted
+++ resolved
@@ -1,4 +1,3 @@
-<<<<<<< HEAD
 # 2.0.0
 
 * Improved the scheduling of reactions. Reactions are now allowed to loop as long as the converge to a stable state.  
@@ -6,14 +5,13 @@
 * Changed error handling: Mobservable will always fail fast now. This means that a reactive computation should never allow an exception to escape as Mobservable will no longer try to recover from it
 * `.fastArray` has been deprecated and has become the default when creating arrays.
 * Mobservable is now extensible! Use the exposed `Atom` or `Reaction` classes to define your own custom state values and reactive actions.
-=======
+
 # 1.2.4
 
 * Fixed: observable arrays didn't properly apply modifiers if created using `asFlat([])` or `fastArray([])`
 * Don't try to make frozen objects observable (by @andykog)
 * `observableArray.reverse` no longer mutates the arry but just returns a sorted copy
 * Updated tests to use babel6
->>>>>>> d6d1cf19
 
 # 1.2.3
 
