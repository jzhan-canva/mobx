<<<<<<< HEAD
# 4.0.3

* Introduced `keepAlive` as option to `computed`
* All observable api's now default to `any` for their generic arguments
* Improved `flow` cancellation
* The effect of `when` is now automatically an action.
=======

# 4.0.3

* `@computed` properties are now declared on their owner rather then the protoptype. Fixes an issue where `@computed` fields didn't work in React Native on proxied objects. See [#1396](https://github.com/mobxjs/mobx/issues/1396)
>>>>>>> 3e07bcb2

# 4.0.2

* Fixed issue where exceptions like `TypeError: Cannot define property:__mobxDidRunLazyInitializers, object is not extensible.` were thrown. Fixes [#1404](https://github.com/mobxjs/mobx/issues/1404)
* Improved flow typings for `flow`, [#1399](https://github.com/mobxjs/mobx/pull/1399) by @ismailhabib

# 4.0.1

* Updated flow typings, see [#1393](https://github.com/mobxjs/mobx/pull/1393) by [andrew--r](https://github.com/andrew--r)

# 4.0.0

* For the highlights of this release, read the [blog](https://medium.com/p/c1fbc08008da/):
* For migration notes: see the [wiki page](https://github.com/mobxjs/mobx/wiki/Migrating-from-mobx-3-to-mobx-4)
* Note; many things that were removed were removed to make the api surface smaller. If you think some feature shouldn't have been removed, feel free to open an issue!

This is the extensive list of all changes.

### New features

The changes mentioned here are discussed in detail in the [release highlights](https://medium.com/p/c1fbc08008da/), or were simply updated in the docs.

* MobX 4 introduces separation between the production and non production build. The production build strips most typechecks, resulting in a faster and smaller build. Make sure to substitute process.env.NODE_ENV = "production" in your build process! If you are using MobX in a react project, you most probably already have set this up. Otherwise, the idea is explained [here](https://reactjs.org/docs/add-react-to-an-existing-app.html).
* Introduced `flow` to create a chain of async actions. This is the same function as [`asyncActions`](https://github.com/mobxjs/mobx-utils#asyncaction) of the mobx-utils package
* These `flow`'s are now cancellable, by calling `.cancel()` on the returned promise, which will throw a cancellation exception into the generator function.
* `flow` also has experimental support for async iterators (`async * function`)
* Introduced `decorate(thing, decorators)` to decorate classes or object without needing decorator syntax.
* Introduced `onBecomeObserved` and `onBecomeUnobserved`. These API's enable hooking into the observability system and get notified about when an observable starts / stops becoming used. This is great to automaticaly fetch data from external resources, or stop doing so.
* `computed` / `@computed` now accepts a `requiresReaction` option. If it set, the computed value will throw an exception if it is being read while not being tracked by some reaction.
* To make `requiresReaction` the default, use `mobx.configure({ computedRequiresReaction: true })`
* Introduced `mobx.configure({ disableErrorBoundaries })`, for easier debugging of exceptoins. By [NaridaL](https://github.com/NaridaL) through [#1262](https://github.com/mobxjs/mobx/pull/1262)
* `toJS` now accepts the options: `{ detectCycles?: boolean, exportMapsAsObjects?: boolean }`, both `true` by default
* Observable maps are now backed by real ES6 Maps. This means that any value can be used as key now, not just strings and numbers.
* The flow typings have been updated. Since this is a manual effort, there can be mistakes, so feel free to PR!

* `computed(fn, options?)` / `@computed(options) get fn()` now accept the following options:
  * `set: (value) => void` to set a custom setter on the computed property
  * `name: "debug name"`
  * `equals: fn` the equality value to use for the computed to determine whether its output has changed. The default is `comparer.default`. Alternatives are `comparer.structural`, `comparer.identity` or just your own comparison function.
  * `requiresReaction: boolean` see above.

* `autorun(fn, options?)` now accepts the following options:
  * `delay: number` debounce the autorun with the given amount of milliseconds. This replaces the MobX 3 api `autorunAsync`
  * `name: "debug name"`
  * `scheduler: function` a custom scheduler to run the autorun. For example to connect running the autorun to `requestAnimationFrame`. See the docs for more details
  * `onError`. A custom error handler to be notified when an autorun throws an exception.

* `reaction(expr, effect, options?)` now accepts the following options:
  * `delay: number` debounce the autorun with the given amount of milliseconds. This replaces the MobX 3 api `autorunAsync`
  * `fireImmediately`. Immediately fire the effect function after the first evaluation of `expr`
  * `equals`. Custom equality function to determine whether the `expr` function differed from its previous result, and hence should fire `effect`. Accepts the same options as the `equals` option of computed.
  * All the options `autorun` accepts

* `when(predicate, effect?, options?)` now accepts the following options:
  * `name: "debug name"`
  * `onError`. A custom error handler to be notified when an autorun throws an exception.
  * `timeout: number` a timeout in milliseconds, after which the `onError` handler will be triggered to signal the condition not being met within a certain time
* The `effect` parameter of `when` has become optional. If it is omitted, `when` will return a promise. This makes it easy to `await` a condition, for example: `await when(() => user.profile.loaded)`. The returned promise can be cancelled using `promise.cancel()`

* There is now an utility API that enables manipulating observable maps, objects and arrays with the same api. These api's are fully reactive, which means that even new property declarations can be detected by mobx if `set` is used to add them, and `values` or `keys` to iterate them.
  * `values(thing)` returns all values in the collection as array
  * `keys(thing)` returns all keys in the collection as array
  * `set(thing, key, value)` or `set(thing, { key: value })` Updates the given collection with the provided key / value pair(s).
  * `remove(thing, key)` removes the specified child from the collection. For arrays splicing is used.
  * `has(thing, key)` returns true if the collection has the specified _observable_ property.
  * `get(thing, key)` returns the chlid under the specified key.

* `observable`, `observable.array`, `observable.object`, `observable.map` and `extendObservable` now accept an additional options object, which can specify the following attributes:
  * `name: "debug name"`
  * `deep: boolean`. `true` by default, indicates whether the children of this collection are automatically converted into observables as well.
  * `defaultDecorator: <decorator>` specifies the default decorator used for new children / properties, by default: `observable.deep`, but could be changed to `observable.ref`, `observable.struct` etc. (The `deep` property is just a short-hand for switching between `observable.deep` or `observable.ref` as default decorator for new properties)


### Breaking changes

The changes mentioned here are discussed in detail in the [migration notes](https://github.com/mobxjs/mobx/wiki/Migrating-from-mobx-3-to-mobx-4)

* MobX 4 requires `Map` to be globally available. Polyfill it if targeting IE < 11 or other older browsers.
* For typescript users, MobX now requires `Map` and several `Symbol`s to exist for its typings. So make sure that the `lib` configuration of your project is set to `"es6"`. (The compilation target can still be `"es5"`)
* `observable.shallowArray(values)` has been removed, instead use `observable.array(values, { deep: false })`
* `observable.shallowMap(values)` has been removed, instead use `observable.map(values, { deep: false })`
* `observable.shallowObject(values)` has been removed, instead use `observable.object(values, {}, { deep: false })`
* `extendShallowObservable(target, props)`, instead use `extendObservable(target, props, {}, { deep: false })`
* The decorators `observable.ref`, `observable.shallow`, `observable.deep`, `observable.struct` can no longer be used as functions. Instead, they should be passed as part of the `decorators` param to resp. `observable.object` and `extendObservable`
* The new signature of `extendObservable` is `extendObservable(target, props, decorators?, options?)`. This also means it is no longer possible to pass multiple bags of properties to `extendObservable`. `extendObservable` can no longer be used to re-declare properties. Use `set` instead to update existing properties (or introduce new ones).
* Iterating maps now follows the spec, that is, `map.values()`, `map.entries()`, `map.keys()`, `map[@@iterator]()` and `array[@@iterator]()` no longer return an array, but an iterator. Use `mobx.values(map)` or `Array.from(map)` to convert the iterators to arrays.
* dropped `@computed.equals`, instead, you can now use `@computed({ equals: ... })`
* `useStrict(boolean)` was dropped, use `configure({ enforceActions: boolean })` instead
* `isolateGlobalState` was dropped, use `configure({ isolateGlobalState: true})` instead
* If there are multiple mobx instances active in a single project, an exception will be thrown. Previously only a warning was printed. Fixes #1098. For details, see [#1082](https://github.com/mobxjs/mobx/issues/1082).
* Dropped the `shareGlobalState` feature. Instead, projects should be setup properly and it is up to the hosting package to make sure that there is only one MobX instance
* `expr` has been moved to mobx-utils. Remember, `expr(fn)` is just `computed(fn).get()`
* `createTransformer` has been moved to mobx-utils
* Passing `context` explicitly to `autorun`, `reaction` etc is no longer supported. Use arrow functions or function.bind instead.
* Removed `autorunAsync`. Use the `delay` option of `autorun` instead.
* `autorun`, `when`, `reaction` don't support name as first argument anymore, instead pass the `name` option.
* The `extras.` namespace has been dropped to enable tree-shaking non-used MobX features. All methods that where there originally are now exported at top level. If they are part of the official public API (you are encouraged to use them) they are exported as is. If they are experimental or somehow internal (you are discouraged to use them), they are prefixed with `_`.
* Dropped bower support. Fixes #1263
* The `spyReportStart`, `spyReportEnd`, `spyReport` and `isSpyEnabled` are no longer public. It is no longer possible to emit custom spy events as to avoid confusing in listeners what the possible set of events is.
* Dropped `isStrictModeEnabled`
* `observable(value)` will only succeed if it can turn the value into an observable data structure (a Map, Array or observable object). But it will no longer create an observable box for other values to avoid confusion. Call `observable.box(value)`  explictly in such cases.
* `isComputed` and `isObservable` no longer accept a property as second argument. Instead use `isComputedProp` and `isObservableProp`.
* Removed `whyRun`, use `trace` instead
* The spy event signature has slightly changed
* The `Atom` class is no longer exposed. Use `createAtom` instead (same signature).
* Calling reportObserved() on a self made atom will no longer trigger the hooks if reportObserved is triggered outside a reactive context.
* The options `struct` and `compareStructural` for computed values are deprecated, use `@computed.struct` or `computed({ equals: comparer.structural})` instead.
* `isModifierDescriptor` is no longer exposed.
* `deepEqual` is no longer exposed, use `comparer.structural` instead.
* `setReactionScheduler` -> `configure({ reactionScheduler: fn })`
* `reserveArrayBuffer` -> `configure({ reactionErrorHandler: fn })`
* `ObservableMap` is no longer exposed as constructor, use `observable.map` or `isObservableMap` instead
* `map` -> `observable.map`
* `runInAction` no longer accepts a custom scope
* Dropped the already deprecated and broken `default` export that made it harder to tree-shake mobx. Make sure to always use `import { x } from "mobx"` and not `import mobx from "mobx"`.
* Killed the already deprecated modifiers `asFlat` etc. If you war still using this, see the MobX 2 -> 3 migration notes.
* Observable maps now fully implement the map interface. See [#1361](https://github.com/mobxjs/mobx/pull/1361) by [Marc Fallows](https://github.com/marcfallows)
* Observable arrays will no longer expose the `.move` method
* Dropped the `observable.deep.struct` modifier
* Dropped the `observable.ref.struct` modifier
* `observable.struct` now behaves like `observable.ref.struct` (this used to be `observable.deep.struct`). That is; values in an `observable.struct` field will be stored as is, but structural comparison will be used when assigning a new value
* IReactionDisposer.onError has been removed, use the `onError` option of reactions instead

### Issues fixed in this release:

The issues are incoprorated in the above notes.

* [#1316](https://github.com/mobxjs/mobx/issues/1316) - Improve `observable` api
* [#992](https://github.com/mobxjs/mobx/issues/992) - `onBecomeObserved` & `onBecomeUnobserved`
* [#1301](https://github.com/mobxjs/mobx/issues/1301) - Set `onError` handler when creating reactions
* [#817](https://github.com/mobxjs/mobx/issues/817) - Improve typings of `observe`
* [#800](https://github.com/mobxjs/mobx/issues/800) - Use `Map` as backend implementation of observable maps
* [#1361](https://github.com/mobxjs/mobx/issues/1361) - Make observableMaps structurally correct maps
* [#813](https://github.com/mobxjs/mobx/issues/813) - Create separate dev and production builds
* [#961](https://github.com/mobxjs/mobx/issues/961), [#1197](https://github.com/mobxjs/mobx/issues/1197) - Make it possible to forbid reading an untracked computed value
* [#1098](https://github.com/mobxjs/mobx/issues/1098) - Throw instead of warn if multiple MobX instances are active
* [#1122](https://github.com/mobxjs/mobx/issues/1122) - Atom hooks fired to often for observable maps
* [#1148](https://github.com/mobxjs/mobx/issues/1148) - Disposer of reactions should also cancel all scheduled effects
* [#1241](https://github.com/mobxjs/mobx/issues/1241) - Make it possible to disable error boundaries, to make it easier to find exceptions
* [#1263](https://github.com/mobxjs/mobx/issues/1263) - Remove bower.json

# 3.6.2

* Fixed accidental dependency on the `node` typings. Fixes [#1387](https://github.com/mobxjs/mobx/issues/1387) / [#1362](https://github.com/mobxjs/mobx/issues/1387)

# 3.6.1

* Fixed [#1358](https://github.com/mobxjs/mobx/pull/1359): Deep comparison failing on IE11. By [le0nik](https://github.com/le0nik) through [#1359](https://github.com/mobxjs/mobx/pull/1359)

# 3.6.0

* Fixed [#1118](https://github.com/mobxjs/mobx/issues/1118), the deepEquals operator build into mobx gave wrong results for non-primitive objects. This affected for example `computed.struct`, or the `compareStructural` of `reaction`

# 3.5.0/1

* Introduced `trace` for easier debugging of reactions / computed values. See the [docs](https://mobx.js.org/best/trace.html) for details.
* Improved typings of `observableArray.find`, see [#1324](https://github.com/mobxjs/mobx/pull/1324) for details.

# 3.4.1

* Republished 3.4.0, because the package update doesn't seem to distibute consistently through yarn / npm

# 3.4.0

* Improve Flow support by exposing typings regularly. Flow will automatically include them now. In your `.flowconfig` will have to remove the import in the `[libs]` section (as it's done [here](https://github.com/mobxjs/mobx/pull/1254#issuecomment-348926416)). Fixes [#1232](https://github.com/mobxjs/mobx/issues/1232).

# 3.3.3

* Fixed regression bug where observable map contents could not be replaced using another observable map [#1258](https://github.com/mobxjs/mobx/issues/1258)
* Fixed weird exception abot not being able to read `length` property of a function, see[#1238](https://github.com/mobxjs/mobx/issues/1238) through [#1257](https://github.com/mobxjs/mobx/issues/1238) by @dannsam

# 3.3.2

* Fix bug where custom comparers could be invoked with `undefined` values. Fixes [#1208](https://github.com/mobxjs/mobx/issues/1208)
* Make typings for observable stricter when using flow [#1194](https://github.com/mobxjs/mobx/issues/1194), [#1231](https://github.com/mobxjs/mobx/issues/1231)
* Fix a bug where `map.replace` would trigger reactions for unchanged values, fixes [#1243](https://github.com/mobxjs/mobx/issues/1243)
* Fixed issue where `NaN` was considered unequal to `NaN` when a deep compare was made [#1249](https://github.com/mobxjs/mobx/issues/1249)

# 3.3.1

* Fix bug allowing maps to be modified outside actions when using strict mode, fixes [#940](https://github.com/mobxjs/mobx/issues/940)
* Fixed [#1139](https://github.com/mobxjs/mobx/issues/1139) properly: `transaction` is no longer deprecated and doesn't disable tracking properties anymore
* Fixed [#1120](https://github.com/mobxjs/mobx/issues/1139): `isComputed` should return false for non-existing properties

# 3.3.0

* Undeprecated `transaction`, see [#1139](https://github.com/mobxjs/mobx/issues/1139)
* Fixed typings of reaction [#1136](https://github.com/mobxjs/mobx/issues/1136)
* It is now possible to re-define a computed property [#1121](https://github.com/mobxjs/mobx/issues/1121)
* Print an helpful error message when using `@action` on a getter [#971](https://github.com/mobxjs/mobx/issues/971)
* Improved typings of intercept [#1119](https://github.com/mobxjs/mobx/issues/1119)
* Made code base Prettier [#1103](https://github.com/mobxjs/mobx/issues/1103)
* react-native will now by default use the es module build as well.
* Added support for Weex, see [#1163](https://github.com/mobxjs/mobx/pull/1163/)
* Added workaround for Firefox issue causing MobX to crash, see [#614](https://github.com/mobxjs/mobx/issues/614)

# 3.2.2

* Fixes a bug (or a known limitation) described in [#1092](https://github.com/mobxjs/mobx/issue/1092/). It is now possible to have different observable administration on different levels of the prototype chain. By @guillaumeleclerc
* Fixed a build issue when using mobx in a project that was using rollup, fixes [#1099](https://github.com/mobxjs/mobx/issue/1099/) by @rossipedia
* Fixed typings of `useStrict`, by @rickbeerendonk

# 3.2.1

* Introduced customizable value comperators to reactions and computed values. `reaction` and `computed` now support an additional option, `equals`, which takes a comparision function. See [#951](https://github.com/mobxjs/mobx/pull/951/) by @jamiewinder. Fixes #802 and #943. See the updated [`computed` docs](https://mobx.js.org/refguide/computed-decorator.html) for more details.

# 3.2.0

* MobX will warn again when there are multiple instances of MobX loaded, as this lead to often to confusing bugs if the project setup was not properly. The signal mobx that multiple instances are loaded on purpose, use `mobx.extras.runInSandbox`. See [#1082](https://github.com/mobxjs/mobx/issues/1082) for details.

# 3.1.17

* Improved typings of `IObservableArray.intercept`: use more restrictive types for `change` parameter of `handler`, by @bvanreeven
* Fixed [#1072](https://github.com/mobxjs/mobx/issues/1072), fields without a default value could not be observed yet when using TypeScript

# 3.1.16

* Restored `default` export (and added warning), which broke code that was importing mobx like `import mobx from "mobx"`. Use `import * as mobx from "mobx"` or use named importes instead. By @andykog, see #1043, #1050
* Fixed several typos in exceptions and documentation

# 3.1.15

* Fixed issue where `array.remove` did not work correctly in combination with `extras.interceptReads`

# 3.1.14

* Fixed 3.1.12 / 3.1.13 module packing. See #1039; `module` target is now transpiled to ES5 as well

# 3.1.13 (Unpublished: Uglify chokes on it in CRA)

* Fixed build issue with webpack 2, see #1040

# 3.1.12 (Unpublished: wasn't being bundled correctly by all bundlers)

* Added support for ES modules. See #1027 by @rossipedia
* Improved flow typings. See #1019 by @fb55
* Introduced experimental feature `extras.interceptReads(observable: ObservableMap | ObservableArray | ObservableObject | ObservableBox, property?: string, handler: value => value): Disposer` that can be used to intercept _reads_ from observable objects, to transform values on the fly when a value is read. One can achieve similar things with this as with proxying reads. See #1036

# 3.1.11

* Using rollup as bundler, instead of custom hacked build scripts, by @rossipedia, see #1023

# 3.1.10

* Fixed flow typings for `when`, by @jamsea
* Add flow typings for `map.replace`, by @leader22
* Added `observableArray.findIndex`, by @leader22
* Improved typings of `autorun` / `autorunAsync` to better support async / await, by @capaj
* Fixed typings of `action.bound`, see #803

# 3.1.9

* Introduced explicit `.get(index)` and `.set(index, value)` methods on observable arrays, for issues that have trouble handling many property descriptors on objects. See also #734
* Made sure it is safe to call `onBecomeObserved` twice in row, fixes #874, #898
* Fixed typings of `IReactionDisposer`

# 3.1.8

* Fixed edge case where `autorun` was not triggered again if a computed value was invalidated by the reaction itself, see [#916](https://github.com/mobxjs/mobx/issues/916), by @andykog
* Added support for primtive keys in `createTransformer`, See #920 by @dnakov
* Improved typings of `isArrayLike`, see #904, by @mohsen1

# 3.1.7

* Reverted ES2015 module changes, as they broke with webpack 2 (will be re-released later)

# 3.1.6 (Unpublished)

* Expose ES2015 modules to be used with advanced bundlers, by @mohsen1, fixes #868
* Improved typings of `IObservableArray.intercept`: remove superflous type parameter, by @bvanreeven
* Improved typings of map changes, by @hediet

# 3.1.5

* Improved typings of map changes, see #847, by @hediet
* Fixed issue with `reaction` if `fireImmediately` was combined with `delay` option, see #837, by @SaboteurSpk

# 3.1.4

* Observable maps initialized from ES6 didn't deeply convert their values to observables. (fixes #869,by @ggarek)

# 3.1.3

* Make sure that `ObservableArray.replace` can handle large arrays by not using splats internally. (See e.g. #859)
* Exposed `ObservableArray.spliceWithArray`, that unlike a normal splice, doesn't use a variadic argument list so that it is possible to splice in new arrays that are larger then allowed by the callstack.

# 3.1.2

* Fixed incompatiblity issue with `mobx-react@4.1.0`

# 3.1.1 (unpublished)

* Introduced `isBoxedObservable(value)`, fixes #804

# 3.1.0

### Improved strict mode

Strict mode has been relaxed a bit in this release. Also computed values can now better handle creating new observables (in an action if needed). The semantics are now as follows:

* In strict mode, it is not allowed to modify state that is already being _observed_ by some reaction.
* It is allowed to create and modify observable values in computed blocks, as long as they are not _observed_ yet.

In order words: Observables that are not in use anywhere yet, are not protected by MobX strict mode.
This is fine as the main goal of strict mode is to avoid kicking of reactions at undesired places.
Also strict mode enforces batched mutations of observables (through action).
However, for unobserved observables this is not relevant; they won't kick of reactions at all.

This fixes some uses cases where one now have to jump through hoops like:
* Creating observables in computed properties was fine already, but threw if this was done with the aid of an action. See issue [#798](https://github.com/mobxjs/mobx/issues/798).
* In strict mode, it was not possible to _update_ observable values without wrapping the code in `runInAction` or `action`. See issue [#563](https://github.com/mobxjs/mobx/issues/563)

Note that the following constructions are still anti patterns, although MobX won't throw anymore on them:
* Changing unobserved, but not just created observables in a computed value
* Invoke actions in computed values. Use reactions like `autorun` or `reaction` instead.

Note that observables that are not in use by a reaction, but that have `.observe` listeners attached, do *not* count towards being observed.
Observe and intercept callbacks are concepts that do not relate to strict mode, actions or transactions.

### Other changes

* Reactions and observable values now consider `NaN === NaN`, See #805 by @andykog
* Merged #783: extract error messages to seperate file, so that they can be optimized in production builds (not yet done), by @reisel, #GoodnessSquad
* Improved typings of actions, see #796 by @mattiamanzati

# 3.0.2

* Fixed issue where MobX failed on environments where `Map` is not defined, #779 by @dirtyrolf
* MobX can now be compiled on windows as well! #772 by @madarauchiha #GoodnessSquad
* Added documentation on how Flow typings can be used, #766 by @wietsevenema
* Added support for `Symbol.toPrimitive()` and `valueOf()`, see #773 by @eladnava #GoodnessSquad
* Supressed an exception that was thrown when using the Chrome Developer tools to inspect arrays, see #752

Re-introduced _structural comparison_. Seems we couldn't part from it yet :). So the following things have been added:

* `struct` option to `reaction` (alias for `compareStructural`, to get more consistency in naming)
* `observable.struct`, as alias for `observable.deep.struct`
* `observable.deep.struct`: Only stores a new value and notify observers if the new value is not structurally the same as the previous value. Beware of cycles! Converts new values automatically to observables (like `observable.deep`)
* `observable.ref.struct`: Only stores a new value and notify observers if the new value is not structurally the same as the previous value. Beware of cycles! Doesn't convert the new value into observables.
* `extras.deepEquals`: Check if two data structures are deeply equal. supports observable and non observable data structures.

# 3.0.1

* `toString()` of observable arrays now behaves like normal arrays (by @capaj, see #759)
* Improved flow types of `toJS`by @jamsea (#758)

# 3.0.0

The changelog of MobX 3 might look quite overwhelming, but migrating to MobX 3 should be pretty straight forward nonetheless.
The api has now become more layered, and the api is more uniform and modifiers are cleaned up.
In practice, you should check your usage of modifiers (`asFlat`, `asMap` etc.). Besides that the migration should be pretty painless.
Please report if this isn't the case!
Note that no changes to the runtime algorithm where made, almost all changes evolve in making the creation of observables more uniform, and removing deprecated stuff.

## `observable` api has been redesigned

The api to create observables has been redesigned.
By default, it keeps the automatic conversion behavior from MobX 2.
However, one can now have more fine grained control on how  / which observables are constructed.
Modifiers still exists, but they are more regular, and there should be less need for them.

### `observable(plainObject)` will no longer enhance objects, but clone instead

When passing a plain object to `observable`, MobX used to modify that object inplace and give it observable capabilities.
This also happened when assigning a plain object to an observable array etc.
However, this behavior has changed for a few reasons

1.  Both arrays and maps create new data structure, however, `observable(object)` didn't
2.  It resulted in unnecessary and confusing side effects. If you passed an object you received from some api to a function that added it, for example, to an observable collection. Suddenly your object would be modified as side effect of passing it down to that function. This was often confusing for beginners and could lead to subtle bugs.
3.  If MobX in the future uses Proxies behind the scenes, this would need to change as well

If you want, you can still enhance existing plainObjects, but simply using `extendObservable(data, data)`. This was actually the old implementation, which has now changed to `extendObservable({}, data)`.

As always, it is best practice not to have transportation objects etc lingering around; there should be only one source of truth, and that is the data that is in your observable state.
If you already adhered to this rule, this change won't impact you.

See [#649](https://github.com/mobxjs/mobx/issues/649)

### Factories per observable type

There are now explicit methods to create an observable of a specific type.

* `observable.object(props, name?)` creates a new observable object, by cloning the give props and making them observable
* `observable.array(initialValues, name?)`. Take a guess..
* `observable.map(initialValues, name?)`
* `observable.box(initialValue, name?)`. Creates a [boxed](http://mobxjs.github.io/mobx/refguide/boxed.html) value, which can be read from / written to using `.get()` and `.set(newValue)`
* `observable(value)`, as-is, based on the type of `value`, uses any of the above four functions to create a new observable.

### Shallow factories per type

The standard observable factories create observable structures that will try to turn any plain javascript value (arrays, objects or Maps) into observables.
Allthough this is fine in most cases, in some cases you might want to disable this autoconversion.
For example when storing objects from external libraries.
In MobX 2 you needed to use `asFlat` or `asReference` modifiers for this.
In MobX 3, there are factories to directly create non-converting data structures:

* `observable.shallowObject(props, name?)`
* `observable.shallowArray(initialValues, name?)`
* `observable.shallowMap(initialValues, name?)`
* `observable.shallowBox(initialValue, name?)`

So for example, `observable.shallowArray([todo1, todo2])` will create an observable array, but it won't try to convert the todos inside the array into observables as well.

### Shallow properties

The `@observable` decorator can still be used to introduce observable properties. And like in MobX 2, it will automatically convert its values.

However, sometimes you want to create an observable property that does not convert its _value_ into an observable automatically.
Previously that could be written as `@observable x = asReference(value)`.

### Structurally comparison of observables have been removed

This was not for a technical reason, but they just seemed hardly used.
Structural comparision for computed properties and reactions is still possible.
Feel free to file an issue, including use case, to re-introduce this feature if you think you really need it.
However, we noticed that in practice people rarely use it. And in cases where it is used `reference` / `shallow` is often a better fit (when using immutable data for example).

### Modifiers

Modifiers can be used in combination `@observable`, `extendObservable` and `observable.object` to change the autoconversion rules of specific properties.

The following modifiers are available:

* `observable.deep`: This is the default modifier, used by any observable. It converts any assigned, non-primitive value into an observable value if it isn't one yet.
* `observable.ref`: Disables automatic observable conversion, just creates an observable reference instead.
* `observable.shallow`: Can only used in combination with collections. Turns any assigned collection into an collection, which is shallowly observable (instead of deep)

Modifiers can be used as decorator:

```javascript
class TaskStore {
    @observable.shallow tasks = []
}
```

Or as property modifier in combination with `observable.object` / `observable.extendObservable`.
Note that modifiers always 'stick' to the property. So they will remain in effect even if a new value is assigned.

```javascript
const taskStore = observable({
    tasks: observable.shallow([])
})
```

See [modifiers](http://mobxjs.github.io/mobx/refguide/modifiers.html)

### `computed` api has been simplified

Using `computed` to create boxed observables has been simplified, and `computed` can now be invoked as follows:
* `computed(expr)`
* `computed(expr, setter)`
* `computed(expr, options)`, where options is an object that can specify one or more of the following fields: `name`, `setter`, `compareStructural` or `context` (the "this").

Computed can also be used as a decorator:

* `@computed`
* `@computed.struct` when you want to compareStructural (previously was `@computed({asStructure: true})`)

### `reaction` api has been simplified

The signature of `reaction` is now `reaction(dataFunc, effectFunc, options?)`, where the following options are accepted:

* `context`: The `this` to be used in the functions
* `fireImmediately`
* `delay`: Number in milliseconds that can be used to debounce the effect function.
* `compareStructural`: `false` by default. If `true`, the return value of the *data* function is structurally compared to its previous return value, and the *effect* function will only be invoked if there is a structural change in the output.
* `name`: String

### Bound actions

It is now possible to create actions and bind them in one go using `action.bound`. See [#699](https://github.com/mobxjs/mobx/issues/699).
This means that now the following is possible:

```javascript
class Ticker {
	@observable tick = 0

	@action.bound
	increment() {
		this.tick++ // 'this' will always be correct
	}
}

const ticker = new Ticker()
setInterval(ticker.increment, 1000)
```

### Improve error handling

Error handling in MobX has been made more consistent. In MobX 2 there was a best-effort recovery attempt if a derivation throws, but MobX 3 introduced
more consistent behavior:

* Computed values that throw, store the exception and throw it to the next consumer(s). They keep tracking their data, so they are able to recover from exceptions in next re-runs.
* Reactions (like `autorun`, `when`, `reaction`, `render()`  of `observer` components) will always catch their exceptions, and just log the error. They will keep tracking their data, so they are able to recover in next re-runs.
* The disposer of a reaction exposes an `onError(handler)` method, which makes it possible to attach custom error handling logic to an reaction (that overrides the default logging behavior).
* `extras.onReactionError(handler)` can be used to register a global onError handler for reactions (will fire after spy "error" event). This can be useful in tests etc.

See [#731](https://github.com/mobxjs/mobx/issues/731)

### Removed error handling, improved error recovery

MobX always printed a warning when an exception was thrown from a computed value, reaction or react component: `[mobx] An uncaught exception occurred while calculating....`.
This warning was often confusing for people because they either had the impression that this was a mobx exception, while it actually is just informing about an exception that happened in userland code.
And sometimes, the actual exception was silently caught somewhere else.
MobX now does not print any warnings anymore, and just makes sure its internal state is still stable.
Not throwing or handling an exception is now entirely the responsibility of the user.

Throwing an exception doesn't revert the causing mutation, but it does reset tracking information, which makes it possible to recover from exceptions by changing the state in such a way that a next run of the derivation doesn't throw.

### Flow-Types Support 🎉🎉🎉

Flow typings have been added by [A-gambit](https://github.com/A-gambit).
Add flow types for methods and interfaces of observable variables:

```js
const observableValue: IObservableValue<number> = observable(1)
const observableArray: IObservableArray<number> = observable([1,2,3])

const sum: IComputedValue<number> = computed(() => {
	return observableArray.reduce((a: number, b: number): number => a + b, 0)
})
```

See [#640](https://github.com/mobxjs/mobx/issues/640)

### MobX will no longer share global state by default

For historical reasons (at Mendix), MobX had a feature that it would warn if different versions of the MobX package are being loaded into the same javascript runtime multiple times.
This is because multiple instances by default try to share their state.
This allows reactions from one package to react to observables created by another package,
even when both packages where shipped with their own (embedded) version of MobX (!).

Obviously this is a nasty default as it breaks package isolation and might actually start to throw errors unintentionally when MobX is loaded multiple times in the same runtime by completely unrelated packages.
So this sharing behavior is now by default turned off.
Sharing MobX should be achieved by means of proper bundling, de-duplication of packages or using peer dependencies / externals if needed.
This is similar to packages like React, which will also bail out if you try to load it multiple times.

If you still want to use the old behavior, this can be achieved by running `mobx.extras.shareGlobalState()` on _all_ packages that want to share state with each other.
Since this behavior is probably not used outside Mendix, it has been deprecated immediately, so if you rely on this feature, please report in #621, so that it can be undeprecated if there is no more elegant solution.

See [#621](https://github.com/mobxjs/mobx/issues/621)

### Other changes

* **Breaking change:** The arguments to `observe` listeners for computed and boxed observables have changed and are now consistent with the other apis. Instead of invoking the callback with `(newValue: T, oldValue: T)` they are now invoked with a single change object: `(change: {newValue: T, oldValue: T, object, type: "update"})`
* Using transaction is now deprecated, use `action` or `runInAction` instead. Transactions now will enter an `untracked` block as well, just as actions, which removes the conceptual difference.
* Upgraded to typescript 2
* It is now possible to pass ES6 Maps to `observable` / observable maps. The map will be converted to an observable map (if keys are string like)
* Made `action` more debug friendly, it should now be easier to step through
* ObservableMap now has an additional method, `.replace(data)`, which is a combination of `clear()` and `merge(data)`.
* Passing a function to `observable` will now create a boxed observable refering to that function
* Fixed #603: exceptions in transaction breaks future reactions
* Fixed #698: createTransformer should support default arguments
* Transactions are no longer reported grouped in spy events. If you want to group events, use actions instead.
* Normalized `spy` events further. Computed values and actions now report `object` instead of `target` for the scope they have been applied to.
* The following deprecated methods have been removed:
  * `transaction`
  * `autorunUntil`
  * `trackTransitions`
  * `fastArray`
  * `SimpleEventEmitter`
  * `ObservableMap.toJs` (use `toJS`)
  * `toJSlegacy`
  * `toJSON` (use `toJS`)
  * invoking `observe` and `inject` with plain javascript objects

---

# 2.7.0

### Automatic inference of computed properties has been deprecated.

A deprecation message will now be printed if creating computed properties while relying on automatical inferrence of argumentless functions as computed values. In other words, when using `observable` or `extendObservable` in the following manner:

```javascript
const x = observable({
	computedProp: function() {
		return someComputation
	}
})

// Due to automatic inferrence now available as computed property:
x.computedProp
// And not !
x.computedProp()
```

Instead, to create a computed property, use:

```javascript
observable({
	get computedProp() {
		return someComputation
	}
})
```

or alternatively:

```javascript
observable({
	computedProp: computed(function() {
		return someComputation
	})
})
```

This change should avoid confusing experiences when trying to create methods that don't take arguments.
The current behavior will be kept as-is in the MobX 2.* range,
but from MobX 3 onward the argumentless functions will no longer be turned
automatically into computed values; they will be treated the same as function with arguments.
An observable _reference_ to the function will be made and the function itself will be preserved.
See for more details [#532](https://github.com/mobxjs/mobx/issues/532)

N.B. If you want to introduce actions on an observable that modify its state, using `action` is still the recommended approach:

```javascript
observable({
	counter: 0,
	increment: action(function() {
		this.counter++
	})
})
```

By the way, if you have code such as:

```
observable({
    @computed get someProp() { ... }
});
```

That code will no longer work. Rather, reactions will fail silently. Remove `@computed`.
Note, this only applies when using observable in this way; it doesn't apply when using
`@observable` on a property within a class declaration.

### Misc

* Fixed #701: `toJS` sometimes failing to convert objects decorated with `@observable` (cause: `isObservable` sometimes returned false on these object)
* Fixed typings for `when` / `autorun` / `reaction`; they all return a disposer function.


# 2.6.5

* Added `move` operation to observable array, see [#697](https://github.com/mobxjs/mobx/pull/697)

# 2.6.4

* Fixed potential clean up issue if an exception was thrown from an intercept handler
* Improved typings of `asStructure` (by @nidu, see #687)
* Added support for `computed(asStructure(() => expr))` (by @yotambarzilay, see #685)

# 2.6.3

* Fixed #603: exceptions in transaction breaks future reactions
* Improved typings of `toJS`
* Introduced `setReactionScheduler`. Internal api used by mobx-react@4 to be notified when reactions will be run

# 2.6.2

* Changes related to `toJS` as mentioned in version `2.6.0` where not actually shipped. This has been fixed, so see release notes below.

# 2.6.1

* Introduced convenience `isArrayLike`: returns whether the argument is either a JS- or observable array. By @dslmeinte
* Improved readme. By @DavidLGoldberg
* Improved assertion message, by @ncammarate (See [#618](https://github.com/mobxjs/mobx/pull/618))
* Added HashNode badge, by @sandeeppanda92

# 2.6.0

_Marked as minor release as the behavior of `toJS` has been changed, which might be interpreted both as bug-fix or as breaking change, depending of how you interpreted the docs_

* Fixed [#566](https://github.com/mobxjs/mobx/pull/566): Fixed incorrect behavior of `toJS`: `toJS` will now only recurse into observable object, not all objects. The new behavior is now aligned with what is suggested in the docs, but as a result the semantics changed a bit. `toJSlegacy` will be around for a while implementing the old behavior. See [#589](See https://github.com/mobxjs/mobx/pull/589) for more details.
* Fixed [#571](https://github.com/mobxjs/mobx/pull/571): Don't use `instanceof` operator. Should fix issues if MobX is included multiple times in the same bundle.
* Fixed [#576](https://github.com/mobxjs/mobx/pull/576): disallow passing actions directly to `autorun`; as they won't be tracked by @jeffijoe
* Extending observable objects with other observable (objects) is now explicitly forbidden, fixes [#540](https://github.com/mobxjs/mobx/pull/540).

# 2.5.2

* Introduced `isComputed`
* Observable objects can now have a type: `IObservableObject`, see [#484](https://github.com/mobxjs/mobx/pull/484) by @spiffytech
* Restored 2.4 behavior of boxed observables inside observable objects, see [#558](https://github.com/mobxjs/mobx/issues/558)

# 2.5.1

* Computed properties can now be created by using getter / setter functions. This is the idiomatic way to introduce computed properties from now on:

```javascript
const box = observable({
	length: 2,
	get squared() {
		return this.length * this.length
	},
	set squared(value) {
		this.length = Math.sqrt(value)
	}
})
```

# 2.5.0

* Core derivation algorithm has received some majore improvements by @asterius1! See below. Pr #452, 489
* Introduced setters for computed properties, use `computed(expr, setter)` or `@computed get name() { return expr } set name (value) { action }`. `computed` can now be used as modifier in `observable` / `extendObservable`, #421, #463 (see below for example)
* Introduced `isStrictModeEnabled()`, deprecated `useStrict()` without arguments, see #464
* Fixed #505, accessing an observable property throws before it is initialized

MobX is now able track and memoize computed values while an (trans)action is running.
Before 2.5, accessing a computed value during a transaction always resulted in a recomputation each time the computed value was accessed, because one of the upstream observables (might) have changed.
In 2.5, MobX actively tracks whether one of the observables has changed and won't recompute computed values unnecessary.
This means that computed values are now always memoized for the duration of the current action.
In specific cases, this might signficantly speed up actions that extensively make decisions based on computed values.

Example:
```javascript
class Square {
	@observable length = 2
	@computed get squared() {
		return this.length * this.length
	}
	// mobx now supports setters for computed values
	set squared(surfaceSize) {
		this.length = Math.sqrt(surfaceSize)
	}

	// core changes make actions more efficient if extensively using computed values:
	@action stuff() {
		this.length = 3
		console.log(this.squared) // recomputes in both 2.5 and before
		console.log(this.squared) // no longer recomputes
		this.length = 4
		console.log(this.squared) // recomputes in both 2.5 and before
		// after the action, before 2.5 squared would compute another time (if in use by a reaction), that is no longer the case
	}
}
```

ES5 example for setters:
```javascript
function Square() {
	extendObservable(this, {
		length: 2,
		squared: computed(
			function() {
				return this.squared * this.squared
			},
			function(surfaceSize) {
				this.length = Math.sqrt(surfaceSize)
			}
		)
	})
}
```

# 2.4.4

* Fixed #503: map.delete returns boolean
* Fix return type of `runInAction`, #499 by @Strate
* Fixed enumerability of observable array methods, see #496.
* Use TypeScript typeguards, #487 by @Strate
* Added overloads to `action` for better type inference, #500 by @Strate
* Fixed #502: `extendObservable` fails on objects created with `Object.create(null)`
* Implemented #480 / #488: better typings for `asMap`, by @Strate

# 2.4.3

* Objects with a `null` prototype are now considered plain objects as well
* Improved error message for non-converging cyclic reactions
* Fixed potential HMR issue

# 2.4.2

* Improved error message when wrongly using `@computed`, by @bb (#450)
* `observableArray.slice` now automatically converts observable arrays to plain arrays, fixes #460
* Improved error message when an uncaught exception is thrown by a MobX tracked function

# 2.4.1

* `@action` decorated methods are now configurable. Fixes #441
* The `onBecomeObserved` event handler is now triggered when an atom is observed, instead of when it is bound as dependency. Fixes #427 and makes atoms easier to extend.
* if `useStrict()` is invoked without arguments, it now returns the current value of strict mode.
* the current reaction is now always passed as first argument to the callbacks of `autorun`, `autorunAsync`, `when` and `reaction`. This allows reactions to be immediately disposed during the first run. See #438, by @andykog

# 2.4.0

* _Note: the internal version of MobX has been bumped. This version has no breaking api changes, but if you have MobX loaded multiple times in your project, they all have to be upgraded to `2.4.0`. MobX will report this when starting._
* Made dependency tracking and binding significant faster. Should result in huge performance improvements when working with large collections.
* Fixed typescript decorator issue, #423, #425? (by @bb)

# 2.3.7

* Fixed issue where computed values were tracked and accidentally kept alive during actions

# 2.3.6
* Fixed #406: Observable maps doesn't work with empty initial value in Safari
* Implemented #357, #348: ObservableMap and ObservableArray now support iterators. Use [`@@iterator()` or iterall](https://github.com/leebyron/iterall) in ES5 environments.

# 2.3.5

* Fixed #364: Observable arrays not reacting properly to index assignments under iOS safari (mobile) 9.1.1 By @andykog
* Fixed #387: Typings of boxed values
* Added warning when reading array entries out of bounds. See #381

# 2.3.4

* Fixed #360: Removed expensive cycle detection (cycles are still detected, but a bit later)
* Fixed #377: `toJS` serialization of Dates and Regexes preserves the original values
* Fixed #379: `@action` decorated methods can now be inherited / overriden

# 2.3.3

* Fixed #186: Log a warning instead of an error if an exception is thrown in a derivation. Fixes issue where React Native would produce unusable error screens (because it shows the first logged error)
* Fixed #333: Fixed some interoperability issues in combination with `Reflect` / `InversifyJS` decorators.  @andykog
* Fixed #333: `@observable` class properties are now _owned_ by their instance again, meaning they will show up in `Object.keys()` and `.hasOwnProperty` @andykog

# 2.3.2

* Fixed #328: Fixed exception when inspecting observable in `onBecomeObserved`
* Fixed #341: `array.find` now returns `undefined` instead of `null` when nothing was found, behavior now matches the docs. (By @hellectronic)

# 2.3.1

* Fixed #327: spy not working with runInAction

# 2.3.0

### Introduced `whyRun`:
Usage:
* `whyRun()`
* `whyRun(Reaction object / ComputedValue object / disposer function)`
* `whyRun(object, "computed property name")`

`whyRun` is a small utility that can be used inside computed value or reaction (`autorun`, `reaction` or the `render` method of an `observer` React component)
and prints why the derivation is currently running, and under which circumstances it will run again.
This should help to get a deeper understanding when and why MobX runs stuff, and prevent some beginner mistakes.

This feature can probably be improved based on your feedback, so feel free to file issues with suggestions!

### Semantic changes:
* `@observable` is now always defined on the class prototypes and not in the instances. This means that `@observable` properties are enumerable, but won't appear if `Object.keys` or `hasOwnProperty` is used on a class _instance_.
* Updated semantics of `reaction` as discussed in `#278`. The expression now needs to return a value and the side effect won't be triggered if the result didn't change. `asStructure` is supported in these cases. In contrast to MobX 2.2, effects will no longer be run if the output of the expression didn't change.

### Enhancements

* Introduces `isAction(fn)` #290
* If an (argumentless) action is passed to `observable` / `extendObservable`, it will not be converted into a computed property.
* Fixed #285: class instances are now also supported by `toJS`. Also members defined on prototypes which are enumerable are converted.
* Map keys are now always coerced to strings. Fixes #308
* `when`, `autorun` and `autorunAsync` now accept custom debug names (see #293, by @jamiewinder)
* Fixed #286: autoruns no longer stop working if an action throws an exception
* Implemented `runInAction`, can be used to create on the fly actions (especially useful in combination with `async/await`, see #299
* Improved performance and reduced mem usage of decorators signficantly (by defining the properties on the prototype if possible), and removed subtle differences between the implementation and behavior in babel and typescript.
* Updated logo as per #244. Tnx @osenvosem!

# 2.2.2:

* Fixed issue #267: exception when `useStrict(true)` was invoked in combination with `@observable` attributes when using Babel
* Fixed issue #269: @action in combination with typescript targeting ES6 and reflect.ts
* Improved compatibility with `JSON.stringify`, removed incorrect deprecation message
* Improved some error messages

# 2.2.1

* Fixed issue where typescript threw a compile error when using `@action` without params on a field
* Fixed issue where context was accidentally shared between class instances when using `@action` on a field

# 2.2.0

See the [release announcement](https://medium.com/@mweststrate/45cdc73c7c8d) for the full details of this release:

Introduced:
* `action` / `@action`
* `intercept`
* `spy`
* `reaction`
* `useStrict`
* improved debug names
* `toJSON` was renamed to `toJS`
* `observable(asMap())` is the new idiomatic way to create maps
* the effect of `when` is now untracked, similar to `reaction.
* `extras.trackTransations` is deprecated, use `spy` instead
* `untracked` has been undeprecated
* introduced / documented: `getAtom`, `getDebugName`, `isSpyEnabled`, `spyReport`, `spyReportStart`, `spyReportEnd`
* deprecated `extras.SimpleEventEmitter`
* array splice events now also report the `added` collection and `removedCount`

# 2.1.7

* Fixed a false negative in cycle detection, as reported in #236

# 2.1.6

* Fixed #236, #237 call stack issues when working with large arrays

# 2.1.5

* Fix #222 (by @andykog) run `observe` callback of computed properties in untracked mode.

# 2.1.4

* Fixed #201 (see also #160), another iOS enumerability issue... By @luosong

# 2.1.3

* Fixed #191, when using babel, complex field initializers where shared. By @andykog
* Added `lib/mobx.umd.min.js` for minified cdn builds, see #85

# 2.1.2

* Improved debug names of objects created using a constructor
* Fixed(?) some issues with iOS7 as reported in #60 by @bstst

# 2.1.1

* Fixed issue where `autorun`s created inside `autorun`s were not always kicked off. (`mobx-react`'s `observer` was not affected). Please upgrade if you often use autorun.
* Fixed typings of `mobx.map`, a list of entries is also acceptable.
* (Experimental) Improved error recovery a bit further

# 2.1.0

* MobX is now chatty again when an exception occurs inside a autorun / computed value / React.render. Previously this was considered to be the responsibility of the surrounding code. But if exceptions were eaten this would be really tricky to debug.
* (Experimental) MobX will now do a poor attempt to recover from exceptions that occured in autorun / computed value / React.render.

# 2.0.6

* `resetGlobalState` is now part of the `mobx.extras` namespace, as it is useful for test setup, to restore inconsistent state after test failures.
* `resetGlobalState` now also resets the caches of `createTransformer`, see #163.

# 2.0.5

* WIP on bower support

# 2.0.4

* `$transformId` property on transformed objects should be non-enumerable. Fixes #170.

# 2.0.3

* Always peek if inspecting a stale, computed value. Fixes #165.

# 2.0.2

* Fixed issue where changing an object property was tracked, which could lead to unending loops in `autorunAsync`.

# 2.0.1

* Undeprecated `observable(scalar)` (see 143)
* `expr` no longer prints incorrect deprecated messages (see 143)
* Requires `mobx` twice no longer fails.

# 2.0.0

## A new name...
Welcome to ~Mobservable~ MobX 2! First of all, there is the name change.
The new name is shorter and funnier and it has the right emphasis: MobX is about reactive programming.
Not about observability of data structures, which is just a technical necessity.
MobX now has its own [mobxjs](https://github.com/mobxjs) organization on GitHub. Just report an issue if you want to join.

All MobX 2.0 two compatible packages and repos have been renamed. So `mobx-react`, `mobx-react-devtools` etc.
For the 1.0 versions, use the old `mobservable` based names.

## Migrating from Mobservable 1.x to MobX 2.0

Migrating from Mobservable should be pretty straight-forward as the public api is largely the same.
However there are some conceptual changes which justifies a Major version bump as it might alter the behavior of MobX in edge cases.
Besides that, MobX is just a large collection of minor improvements over Mobservable.
Make sure to remove your old `mobservable` dependencies when installing the new `mobx` dependencies!

## `autorun`s are now allowed to cause cycles!
`autorun` is now allowed to have cycles. In Mobservable 1 an exception was thrown as soon as an autorun modified a variable which it was reading as well.
In MobX 2 these situations are now allowed and the autorun will trigger itself to be fired again immediately after the current execution.
This is fine as long as the autorun terminates within a reasonable amount of iterations (100).
This should avoid the need for work-arounds involving `setTimeout` etc.
Note that computed values (created using `observable(func)` are still not allowed to have cycles.

## [Breaking] `observable(scalar)` returns an object instead of a function and has been deprecated.

Creating an observable from a primitive or a reference no longer returns a getter/setter function, but a method with a `.get` and `.set` method.
This is less confusing, easier to debug and more efficient.

So to read or write from an observable scalar use:
```javascript
const temperature =  observable(27);
temperature.set(15); // previously: temperature(15)
temperature.get();   // previously: temperature()
```

`observable(scalar)` has been deprecated to make the api smaller and the syntax more uniform. In practice having observable objects, arrays and decorators seems to suffice in 99% of the cases. Deprecating this functionality means that people have simply less concepts to learn. Probably creating observable scalars will continue to work for a long time, as it is important to the internals of MobX and very convenient for testing.

## Introduced `@computed`

MobX introduced the `@computed` decorator for ES6 class properties with getter functions.
It does technically the same as `@observable` for getter properties. But having a separate decorator makes it easier to communicate about the code.
`@observable` is for mutable state properties, `@computed` is for derived values.

`@computed` can now also be parameterized. `@computed({asStructure: true})` makes sure that the result of a derivation is compared structurally instead of referentially with its preview value. This makes sure that observers of the computation don't re-evaluate if new structures are returned that are structurally equal to the original ones. This is very useful when working with point, vector or color structures for example. It behaves the same as the `asStructure` modifier for observable values.

`@computed` properties are no longer enumerable.

## MobX is now extensible!

The core algorithm of MobX has been largely rewritten to improve the clarity, extensibility, performance and stability of the source code.
It is now possible to define your own custom observable data sources by using the `Atom` class.
It is also possible to create your own reactive functions using the `Reaction` class. `autorun`, `autorunAsync` and `@observer` have now all been implemented using the concept of Reactions.
So feel free to write your own reactive [constructions](http://mobxjs.github.io/mobx/refguide/extending.html)!

## Mobservable now fails fast

In Mobservable 1 exceptions would be caught and sometimes re-thrown after logging them.
This was confusing and not all derivations were able to recover from these exceptions.
In MobX 2 it is no longer allowed for a computed function or `autorun` to throw an exception.

## Improved build

* MobX is roughly 20% faster
* MobX is smaller: 75KB -> 60KB unminified, and 54KB -> 30KB minified.
* Distributable builds are no longer available in the git repository, use unpkg instead:
* Commonjs build: https://unpkg.com/mobx@^2.0.0/lib/mobx.js
* Minified commonjs build: https://unpkg.com/mobx@^2.0.0/lib/mobx.min.js
* UMD build: https://unpkg.com/mobx@^2.0.0/lib/mobx.umd.js
* To use the minified build, require / import the lib from `"mobx/lib/mobx.min.js"` (or set up an alias in your webpack configuration if applicable)

## Other changes

* Improved debug names of all observables. This is especially visible when using `mobx-react-devtools` or `extras.trackTransitions`.
* Renamed `extras.SimpleEventEmitter` to `SimpleEventEmitter`
* Removed already deprecated methods: `isReactive`, `makeReactive`, `observeUntil`, `observeAsync`
* Removed `extras.getDNode`
* Invoking `ObservableArray.peek` is no longer registered as listener
* Deprecated `untracked`. It wasn't documented and nobody seems to miss it.

# 1.2.5

* Map no longer throws when `.has`, `.get` or `.delete` is invoked with an invalid key (#116)
* Files are now compiled without sourcemap to avoid issues when loading mobservable in a debugger when `src/` folder is not available.

# 1.2.4

* Fixed: observable arrays didn't properly apply modifiers if created using `asFlat([])` or `fastArray([])`
* Don't try to make frozen objects observable (by @andykog)
* `observableArray.reverse` no longer mutates the arry but just returns a sorted copy
* Updated tests to use babel6

# 1.2.3

* observableArray.sort no longer mutates the array being sorted but returns a sorted clone instead (#90)
* removed an incorrect internal state assumption (#97)

# 1.2.2

* Add bower support

# 1.2.1

* Computed value now yields consistent results when being inspected while in transaction

# 1.2.0

* Implemented #67: Reactive graph transformations. See: http://mobxjs.github.io/mobservable/refguide/create-transformer.html

# 1.1.8

* Implemented #59, `isObservable` and `observe` now support a property name as second param to observe individual values on maps and objects.

# 1.1.7

* Fixed #77: package consumers with --noImplicitAny should be able to build

# 1.1.6

* Introduced `mobservable.fastArray(array)`, in addition to `mobservable.observable(array)`. Which is much faster when adding items but doesn't support enumerability (`for (var idx in ar) ..` loops).
* Introduced `observableArray.peek()`, for fast access to the array values. Should be used read-only.

# 1.1.5

* Fixed 71: transactions should not influence running computations

# 1.1.4

* Fixed #65; illegal state exception when using a transaction inside a reactive function. Credits: @kmalakoff

# 1.1.3

* Fixed #61; if autorun was created during a transaction, postpone execution until the end of the transaction

# 1.1.2

* Fixed exception when autorunUntil finished immediately

# 1.1.1

* `toJSON` now serializes object trees with cycles as well. If you know the object tree is acyclic, pass in `false` as second parameter for a performance gain.

# 1.1.0

* Exposed `ObservableMap` type
* Introduced `mobservable.untracked(block)`
* Introduced `mobservable.autorunAsync(block, delay)`

# 1.0.9

Removed accidental log message

# 1.0.7 / 1.0.8

Fixed inconsistency when using `transaction` and `@observer`, which sometimes caused stale values to be displayed.

# 1.0.6

Fix incompatibility issue with systemjs bundler (see PR 52)

# 1.0.4/5

* `map.size` is now a property instead of a function
* `map()` now accepts an array as entries to construct the new map
* introduced `isObservableObject`, `isObservableArray` and `isObservableMap`
* introduced `observe`, to observe observable arrays, objects and maps, similarly to Object.observe and Array.observe

# 1.0.3

* `extendObservable` now supports passing in multiple object properties

# 1.0.2

* added `mobservable.map()`, which creates a new map similarly to ES6 maps, yet observable. Until properly documentation, see the [MDN docs](https://developer.mozilla.org/en-US/docs/Web/JavaScript/Reference/Global_Objects/Array/map).

# 1.0.1

* Stricter argument checking for several apis.

# 1.0

## Renames

* `isReactive` -> `isObservable`
* `makeReactive` -> `observable`
* `extendReactive` -> `extendObservable`
* `observe` -> `autorun`
* `observeUntil` -> `autorunUntil`
* `observeAsync` -> `autorunAsync`
* `reactiveComponent` -> `observer` (in `mobservable-react` package)

## Breaking changes

* dropped the `strict` and `logLevel` settings of mobservable. View functions are by default run in `strict` mode, `autorun` (formerly: `observe`) functions in `non-strict` mode (strict indicates that it is allowed to change other observable values during the computation of a view funtion).
Use `extras.withStrict(boolean, block)` if you want to deviate from the default behavior.
* `observable` (formerly `makeReactive`) no longer accepts an options object. The modifiers `asReference`, `asStructure` and `asFlat` can be used instead.
* dropped the `default` export of observable
* Removed all earlier deprecated functions

## Bugfixes / improvements

* `mobservable` now ships with TypeScript 1.6 compliant module typings, no external typings file is required anymore.
* `mobservable-react` supports React Native as well through the import `"mobservable-react/native"`.
* Improved debugger support
* `for (var key in observablearray)` now lists the correct keys
* `@observable` now works correct on classes that are transpiled by either TypeScript or Babel (Not all constructions where supported in Babel earlier)
* Simplified error handling, mobservable will no longer catch errors in views, which makes the stack traces easier to debug.
* Removed the initial 'welcom to mobservable' logline that was printed during start-up.

# 0.7.1

* Backported Babel support for the @observable decorator from the 1.0 branch. The decorator should now behave the same when compiled with either Typescript or Babeljs.

# 0.7.0

* Introduced `strict` mode (see issues [#30](), [#31]())
* Renamed `sideEffect` to `observe`
* Renamed `when` to `observeUntil`
* Introduced `observeAsync`.
* Fixed issue where changing the `logLevel` was not picked up.
* Improved typings.
* Introduces `asStructure` (see [#8]()) and `asFlat`.
* Assigning a plain object to a reactive structure no longer clones the object, instead, the original object is decorated. (Arrays are still cloned due to Javascript limitations to extend arrays).
* Reintroduced `expr(func)` as shorthand for `makeReactive(func)()`, which is useful to create temporarily views inside views
* Deprecated the options object that could be passed to `makeReactive`.
* Deprecated the options object that could be passed to `makeReactive`:
  * A `thisArg` can be passed as second param.
  * A name (for debugging) can be passed as second or third param
  * The `as` modifier is no longer needed, use `asReference` (instead of `as:'reference'`) or `asFlat` (instead of `recurse:false`).

# 0.6.10

* Fixed issue where @observable did not properly create a stand-alone view

# 0.6.9

* Fixed bug where views where sometimes not triggered again if the dependency tree changed to much.

# 0.6.8

* Introduced `when`, which, given a reactive predicate, observes it until it returns true.
* Renamed `sideEffect -> observe`

# 0.6.7:

* Improved logging

# 0.6.6:

* Deprecated observable array `.values()` and `.clone()`
* Deprecated observeUntilInvalid; use sideEffect instead
* Renamed mobservable.toJson to mobservable.toJSON

# 0.6.5:

* It is no longer possible to create impure views; views that alter other reactive values.
* Update links to the new documentation.

# 0.6.4:

* 2nd argument of sideEffect is now the scope, instead of an options object which hadn't any useful properties

# 0.6.3

* Deprecated: reactiveComponent, reactiveComponent from the separate package mobservable-react should be used instead
* Store the trackingstack globally, so that multiple instances of mobservable can run together

# 0.6.2

* Deprecated: @observable on functions (use getter functions instead)
* Introduced: `getDependencyTree`, `getObserverTree` and `trackTransitions`
* Minor performance improvements<|MERGE_RESOLUTION|>--- conflicted
+++ resolved
@@ -1,16 +1,11 @@
-<<<<<<< HEAD
 # 4.0.3
 
 * Introduced `keepAlive` as option to `computed`
 * All observable api's now default to `any` for their generic arguments
 * Improved `flow` cancellation
 * The effect of `when` is now automatically an action.
-=======
-
-# 4.0.3
-
 * `@computed` properties are now declared on their owner rather then the protoptype. Fixes an issue where `@computed` fields didn't work in React Native on proxied objects. See [#1396](https://github.com/mobxjs/mobx/issues/1396)
->>>>>>> 3e07bcb2
+* `action` and `action.bound` decorated fields are now reassignable, so that they can be stubbed
 
 # 4.0.2
 
