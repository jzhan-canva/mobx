--- conflicted
+++ resolved
@@ -1,9 +1,8 @@
-<<<<<<< HEAD
 # 5.0.0
 
 * dropped `array.move`
 * dropped third arg to `array.find` and `array.findIndex` (not in standard)
-=======
+
 # 4.2.1
 
 * Fixed flow typings for `mobx.configure` [#1521](https://github.com/mobxjs/mobx/pull/1521) by @andrew--r
@@ -48,7 +47,6 @@
 # 4.0.1
 
 * Updated flow typings, see [#1393](https://github.com/mobxjs/mobx/pull/1393) by [andrew--r](https://github.com/andrew--r)
->>>>>>> 8fb2861d
 
 # 4.0.0
 
