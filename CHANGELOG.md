--- conflicted
+++ resolved
@@ -1,4 +1,3 @@
-<<<<<<< HEAD
 # 4.0.0
 
 ## New Features!
@@ -46,12 +45,10 @@
 * Dropped already deprecated toplevel `map` function
 * Killed the already deprecated modifiers `asFlat` etc. If you war still using this, see the MobX 2 -> 3 migration notes.
 * `autorun` now accepts a scheduler function to allow improved performance for tasks such as rendering to canvas
-=======
 
 # 3.6.1
 
 * Fixed [#1358](https://github.com/mobxjs/mobx/pull/1359): Deep comparison failing on IE11. By [le0nik](https://github.com/le0nik) through [#1359](https://github.com/mobxjs/mobx/pull/1359)
->>>>>>> b246c196
 
 # 3.6.0
 
