--- conflicted
+++ resolved
@@ -52,14 +52,8 @@
     )
 
     // Allow gc to kick in in case to let finalization registry cleanup
-<<<<<<< HEAD
-    await new Promise(resolve => setTimeout(resolve, 0))
-    gc()
-    await new Promise(resolve => setTimeout(resolve, 0))
-=======
     await gc_cycle()
 
->>>>>>> 8015f891
     // Can take a while (especially on CI) before gc actually calls the registry
     await waitFor(
         () => {
@@ -69,11 +63,7 @@
             expect(count2IsObserved).toBeFalsy()
         },
         {
-<<<<<<< HEAD
             timeout: 10_000,
-=======
-            timeout: 3000,
->>>>>>> 8015f891
             interval: 200
         }
     )
