---
title: Concepts & Principles
sidebar_label: Concepts & Principles
hide_title: true
---

# Concepts & Principles

## Concepts

MobX distinguishes the following concepts in your application.

We show example code to illustrate these concepts. For clarity we don't use the convenience function `makeAutoObservable` yet in this code.

In the [10 minute introduction to MobX and React](https://mobx.js.org/getting-started) you can dive deeper into this example and build a user interface using [React](https://facebook.github.io/react/) around it.

### 1. State

_State_ is the data that drives your application.
Usually there is _domain specific state_ like a list of todo items and there is _view state_ such as the currently selected element.
State is like spreadsheets cells that hold a value.

MobX adds observable capabilities to existing data structures like objects, arrays and class instances.
This can simply be done by using `makeObservable` in its constructor to annotate your class properties as `observable`.

```javascript
import { makeObservable, observable, action } from "mobx"

class Todo {
    id = Math.random()
    title = ""
    finished = false

    constructor() {
        makeObservable(this, {
            title: observable,
            finished: observable,
            toggle: action
        })
    }

    toggle() {
        this.finished = !finished
    }
}
```

Using `observable` is like turning a property of an object into a spreadsheet cell.
But unlike spreadsheets, these values can be not only primitive values, but also references, objects and arrays.

But what about `toggle`, which we marked `action`?

### 2. Actions

An _action_ is any piece of code that changes the _state_. User events, backend data pushes, scheduled events, etc.
An action is like a user that enters a new value in a spreadsheet cell.

In the `Todo` model you can see that we have a method `toggle` that changes the value of `finished`. `finished` is marked as `observable`. MobX requires that you mark any code that changes an `observable` as an [`action`](../refguide/action.md).
By marking methods this way you make MobX automatically apply transactions for optimal performance.

This helps you structure your code and prevents you from inadvertantly changing state when you don't want to. This is the default behavior and is recommended.
You can however loosen [_strict mode_](../refguide/api##-enforceactions-) to allow you to modify state outside actions as well.

### 3. Derivations

_Anything_ that can be derived from the _state_ without any further interaction is a derivation.
Derivations exist in many forms:

-   The _user interface_.
-   _Derived data_, such as the number of todos left.
-   _Backend integrations_ like sending changes to the server.

MobX distinguishes two kind of derivations:

-   _Computed values_. These are values that can always be derived from the current observable state using a pure function.
-   _Reactions_. Reactions are side effects that need to happen automatically if the state changes. These are needed as a bridge between imperative and reactive programming. Or to make it more clear, they are ultimately needed to achieve I/O.

People starting with MobX tend to use reactions too often.
The golden rule is: if you want to create a value based on the current state, use `computed`.

#### Computed

You created a computed value by defining a property using a JS getter function (`get`) and then marking it with `computed` with `makeObservable`.

```javascript
import { makeObservable, observable, computed } from "mobx"

class TodoList {
    todos = []
    get unfinishedTodoCount() {
        return this.todos.filter(todo => !todo.finished).length
    }
    constructor() {
        makeObservable(this, {
            todos: observable,
            unfinishedTodoCount: computed
        })
    }
}
```

MobX will ensure that `unfinishedTodoCount` is updated automatically when a todo is added or when one of the `finished` properties is modified.

Computations like these resemble formulas in spreadsheet programs like MS Excel. They update automatically, and only when required.

#### Reactions

For you as a user to be able to see a change in state or computed values on the screen a _reaction_ is needed that repaints part of the GUI.

Reactions are similar to a computed value, but instead of producing a new value, a reaction produces a side effect for things like printing to the console, making network requests, incrementally updating the React component tree to patch the DOM, etc.
In short, reactions bridge [reactive](https://en.wikipedia.org/wiki/Reactive_programming) and [imperative](https://en.wikipedia.org/wiki/Imperative_programming) programming.

##### React components

If you are using React, you can turn your (stateless function) components into reactive components by wrapping it with the [`observer`](http://mobxjs.github.io/mobx/react/react-integration.html) function from the `mobx-react` package.

```javascript
import React from "react"
import ReactDOM from "react-dom"
import { observer } from "mobx-react"

const TodoListView = observer(({ todoList }) => (
    <div>
        <ul>
            {todoList.todos.map(todo => (
                <TodoView todo={todo} key={todo.id} />
            ))}
        </ul>
        Tasks left: {todoList.unfinishedTodoCount}
    </div>
))

const TodoView = observer(({ todo }) => (
    <li>
        <input type="checkbox" checked={todo.finished} onClick={() => todo.toggle()} />
        {todo.title}
    </li>
))

const store = new TodoList()
ReactDOM.render(<TodoListView todoList={store} />, document.getElementById("mount"))
```

`observer` turns React (function) components into derivations of the data they render.
When using MobX there are no smart or dumb components.
All components render smartly but are defined in a dumb manner. MobX will simply make sure the components are always re-rendered whenever needed, but also no more than that. So the `onClick` handler in the above example will force the proper `TodoView` to render as it uses the `toggle` action, and it will cause the `TodoListView` to render if the number of unfinished tasks has changed.
However, if you would remove the `Tasks left` line (or put it into a separate component), the `TodoListView` will no longer re-render when ticking a box. You can verify this yourself by changing the [JSFiddle](https://jsfiddle.net/mweststrate/wv3yopo0/).

To learn more about how React works with MobX, read [React integration](../react/react-integration.md).

##### Custom reactions

Custom reactions can simply be created using the [`autorun`](../refguide/autorun.md),
[`reaction`](../refguide/reaction.md) or [`when`](../refguide/when.md) functions to fit your specific situations.

<<<<<<< HEAD
For example the following `autorun` prints a log message each time the amount of `unfinishedTodoCount` changes:

```javascript
autorun(() => {
    console.log("Tasks left: " + todos.unfinishedTodoCount)
=======
/* a function that observes the state */
autorun(function () {
    console.log("Completed %d of %d items", todoStore.completedCount, todoStore.todos.length)
>>>>>>> f5eab912
})
```

Why does a new message get printed each time the `unfinishedTodoCount` is changed? The answer is this rule of thumb:

_MobX reacts to any existing observable property that is read during the execution of a tracked function._

For an in-depth explanation about how MobX determines to which observables needs to be reacted, check [understanding what MobX reacts to](../best/react.md).

## Principles

MobX supports a uni-directional data flow where _actions_ change the _state_, which in turn updates all affected _views_.

![Action, State, View](../assets/action-state-view.png)

All _Derivations_ are updated **automatically** and **atomically** when the _state_ changes. As a result it is never possible to observe intermediate values.

All _Derivations_ are updated **synchronously** by default. This means that, for example, _actions_ can safely inspect a computed value directly after altering the _state_.

_Computed values_ are updated **lazily**. Any computed value that is not actively in use will not be updated until it is needed for a side effect (I/O).
If a view is no longer in use it will be garbage collected automatically.

All _Computed values_ should be **pure**. They are not supposed to change _state_.<|MERGE_RESOLUTION|>--- conflicted
+++ resolved
@@ -153,17 +153,12 @@
 Custom reactions can simply be created using the [`autorun`](../refguide/autorun.md),
 [`reaction`](../refguide/reaction.md) or [`when`](../refguide/when.md) functions to fit your specific situations.
 
-<<<<<<< HEAD
 For example the following `autorun` prints a log message each time the amount of `unfinishedTodoCount` changes:
 
 ```javascript
+/* a function that observes the state */
 autorun(() => {
     console.log("Tasks left: " + todos.unfinishedTodoCount)
-=======
-/* a function that observes the state */
-autorun(function () {
-    console.log("Completed %d of %d items", todoStore.completedCount, todoStore.todos.length)
->>>>>>> f5eab912
 })
 ```
 
