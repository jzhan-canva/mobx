--- conflicted
+++ resolved
@@ -4,14 +4,7 @@
     getNextId,
     Lambda,
     EMPTY_ARRAY,
-<<<<<<< HEAD
     addHiddenFinalProp
-=======
-    addHiddenFinalProp,
-    addHiddenProp,
-    invariant,
-    deprecated
->>>>>>> 8fb2861d
 } from "../utils/utils"
 import { Atom, IAtom } from "../core/atom"
 import { checkIfStateModificationsAreAllowed } from "../core/derivation"
@@ -28,24 +21,7 @@
 
 const MAX_SPLICE_SIZE = 10000 // See e.g. https://github.com/mobxjs/mobx/issues/859
 
-<<<<<<< HEAD
-export interface IObservableArray<T> extends Array<T> {
-=======
-// Detects bug in safari 9.1.1 (or iOS 9 safari mobile). See #364
-const safariPrototypeSetterInheritanceBug = (() => {
-    let v = false
-    const p = {}
-    Object.defineProperty(p, "0", {
-        set: () => {
-            v = true
-        }
-    })
-    Object.create(p)["0"] = 1
-    return v === false
-})()
-
 export interface IObservableArray<T = any> extends Array<T> {
->>>>>>> 8fb2861d
     spliceWithArray(index: number, deleteCount?: number, newItems?: T[]): T[]
     observe(
         listener: (changeData: IArrayChange<T> | IArraySplice<T>) => void,
@@ -369,7 +345,6 @@
     toJSON(): any[] {
         // Used by JSON.stringify
         return this.toJS()
-<<<<<<< HEAD
     },
 
     // TODO remove peek?
@@ -378,44 +353,6 @@
         adm.atom.reportObserved()
         return adm.dehanceValues(adm.values)
     },
-=======
-    }
-
-    peek(): T[] {
-        this.$mobx.atom.reportObserved()
-        return this.$mobx.dehanceValues(this.$mobx.values)
-    }
-
-    // https://developer.mozilla.org/en-US/docs/Web/JavaScript/Reference/Global_Objects/Array/find
-    find(
-        predicate: (item: T, index: number, array: ObservableArray<T>) => boolean,
-        thisArg?,
-        fromIndex = 0
-    ): T | undefined {
-        if (arguments.length === 3)
-            deprecated(
-                "The array.find fromIndex argument to find will not be supported anymore in the next major"
-            )
-        const idx = this.findIndex.apply(this, arguments)
-        return idx === -1 ? undefined : this.get(idx)
-    }
-
-    // https://developer.mozilla.org/en-US/docs/Web/JavaScript/Reference/Global_Objects/Array/findIndex
-    findIndex(
-        predicate: (item: T, index: number, array: ObservableArray<T>) => boolean,
-        thisArg?,
-        fromIndex = 0
-    ): number {
-        if (arguments.length === 3)
-            deprecated(
-                "The array.findIndex fromIndex argument to find will not be supported anymore in the next major"
-            )
-        const items = this.peek(),
-            l = items.length
-        for (let i = fromIndex; i < l; i++) if (predicate.call(thisArg, items[i], i, this)) return i
-        return -1
-    }
->>>>>>> 8fb2861d
 
     /*
      * functions that do alter the internal structure of the array, (based on lib.es6.d.ts)
@@ -489,50 +426,7 @@
             return true
         }
         return false
-<<<<<<< HEAD
-    },
-=======
-    }
-
-    move(fromIndex: number, toIndex: number): void {
-        deprecated("observableArray.move is deprecated, use .slice() & .replace() instead")
-        function checkIndex(index: number) {
-            if (index < 0) {
-                throw new Error(`[mobx.array] Index out of bounds: ${index} is negative`)
-            }
-            const length = this.$mobx.values.length
-            if (index >= length) {
-                throw new Error(
-                    `[mobx.array] Index out of bounds: ${index} is not smaller than ${length}`
-                )
-            }
-        }
-        checkIndex.call(this, fromIndex)
-        checkIndex.call(this, toIndex)
-        if (fromIndex === toIndex) {
-            return
-        }
-        const oldItems = this.$mobx.values
-        let newItems: T[]
-        if (fromIndex < toIndex) {
-            newItems = [
-                ...oldItems.slice(0, fromIndex),
-                ...oldItems.slice(fromIndex + 1, toIndex + 1),
-                oldItems[fromIndex],
-                ...oldItems.slice(toIndex + 1)
-            ]
-        } else {
-            // toIndex < fromIndex
-            newItems = [
-                ...oldItems.slice(0, toIndex),
-                oldItems[fromIndex],
-                ...oldItems.slice(toIndex, fromIndex),
-                ...oldItems.slice(fromIndex + 1)
-            ]
-        }
-        this.replace(newItems)
-    }
->>>>>>> 8fb2861d
+    },
 
     get(index: number): any | undefined {
         const adm: ObservableArrayAdministration = this.$mobx
@@ -585,141 +479,6 @@
     }
 }
 
-<<<<<<< HEAD
-=======
-declareIterator(ObservableArray.prototype, function() {
-    ;(this.$mobx as ObservableArrayAdministration<any>).atom.reportObserved()
-    const self = this
-    let nextIndex = 0
-    return makeIterable({
-        next() {
-            return nextIndex < self.length
-                ? { value: self[nextIndex++], done: false }
-                : { done: true, value: undefined }
-        }
-    })
-})
-
-Object.defineProperty(ObservableArray.prototype, "length", {
-    enumerable: false,
-    configurable: true,
-    get: function(): number {
-        return this.$mobx.getArrayLength()
-    },
-    set: function(newLength: number) {
-        this.$mobx.setArrayLength(newLength)
-    }
-})
-
-if (typeof Symbol !== "undefined" && Symbol.toStringTag) {
-    addHiddenProp(
-        ObservableArray.prototype,
-        typeof Symbol !== "undefined" ? Symbol.toStringTag : "@@toStringTag" as any,
-        "Array"
-    )
-}
-
-// Internet Explorer on desktop doesn't support this.....
-// So, let's don't do this to avoid different semantics
-// See #1395
-// addHiddenProp(
-//     ObservableArray.prototype,
-//     typeof Symbol !== "undefined" ? Symbol.isConcatSpreadable as any : "@@isConcatSpreadable",
-//     {
-//         enumerable: false,
-//         configurable: true,
-//         value: true
-//     }
-// )
-
-/**
- * Wrap function from prototype
- */
-;[
-    "every",
-    "filter",
-    "forEach",
-    "indexOf",
-    "join",
-    "lastIndexOf",
-    "map",
-    "reduce",
-    "reduceRight",
-    "slice",
-    "some",
-    "toString",
-    "toLocaleString"
-].forEach(funcName => {
-    const baseFunc = Array.prototype[funcName]
-    invariant(
-        typeof baseFunc === "function",
-        `Base function not defined on Array prototype: '${funcName}'`
-    )
-    addHiddenProp(ObservableArray.prototype, funcName, function() {
-        return baseFunc.apply(this.peek(), arguments)
-    })
-})
-
-/**
- * We don't want those to show up in `for (const key in ar)` ...
- */
-makeNonEnumerable(ObservableArray.prototype, [
-    "constructor",
-    "intercept",
-    "observe",
-    "clear",
-    "concat",
-    "get",
-    "replace",
-    "toJS",
-    "toJSON",
-    "peek",
-    "find",
-    "findIndex",
-    "splice",
-    "spliceWithArray",
-    "push",
-    "pop",
-    "set",
-    "shift",
-    "unshift",
-    "reverse",
-    "sort",
-    "remove",
-    "move",
-    "toString",
-    "toLocaleString"
-])
-
-// See #364
-const ENTRY_0 = createArrayEntryDescriptor(0)
-
-function createArrayEntryDescriptor(index: number) {
-    return {
-        enumerable: false,
-        configurable: false,
-        get: function() {
-            return this.get(index)
-        },
-        set: function(value) {
-            this.set(index, value)
-        }
-    }
-}
-
-function createArrayBufferItem(index: number) {
-    Object.defineProperty(ObservableArray.prototype, "" + index, createArrayEntryDescriptor(index))
-}
-
-export function reserveArrayBuffer(max: number) {
-    for (let index = OBSERVABLE_ARRAY_BUFFER_SIZE; index < max; index++)
-        createArrayBufferItem(index)
-    OBSERVABLE_ARRAY_BUFFER_SIZE = max
-}
-
-reserveArrayBuffer(1000)
-
->>>>>>> 8fb2861d
 const isObservableArrayAdministration = createInstanceofPredicate(
     "ObservableArrayAdministration",
     ObservableArrayAdministration
