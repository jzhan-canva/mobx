--- conflicted
+++ resolved
@@ -32,32 +32,6 @@
     return newValue
 }
 
-<<<<<<< HEAD
-export function deepStructEnhancer(v, oldValue, name): any {
-    // don't confuse structurally compare enhancer with ref enhancer! The latter is probably
-    // more suited for immutable objects
-    if (deepEqual(v, oldValue)) return oldValue
-
-    // it is an observable already, done
-    if (isObservable(v)) return v
-
-    // something that can be converted and mutated?
-    if (Array.isArray(v)) return createObservableArray(v, deepStructEnhancer, name)
-    if (isES6Map(v)) return new ObservableMap(v, deepStructEnhancer, name)
-    if (isPlainObject(v)) {
-        const res = {}
-        extendObservable(res, v, undefined, {
-            name,
-            defaultDecorator: observable.struct
-        })
-        return res
-    }
-
-    return v
-}
-
-=======
->>>>>>> 8fb2861d
 export function refStructEnhancer(v, oldValue, name): any {
     if (process.env.NODE_ENV !== "production" && isObservable(v))
         throw `observable.struct should not be used with observable values`
@@ -69,11 +43,6 @@
 import { isObservable } from "../api/isobservable"
 import { fail, isPlainObject, isES6Map } from "../utils/utils"
 import { isObservableObject } from "./observableobject"
-<<<<<<< HEAD
-import { isObservableArray, createObservableArray } from "./observablearray"
-import { isObservableMap, ObservableMap } from "./observablemap"
-=======
 import { isObservableArray } from "./observablearray"
 import { isObservableMap } from "./observablemap"
->>>>>>> 8fb2861d
 import { deepEqual } from "../utils/eq"