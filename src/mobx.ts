--- conflicted
+++ resolved
@@ -90,32 +90,15 @@
     resetGlobalState as _resetGlobalState,
     getGlobalState as _getGlobalState
 } from "./core/globalstate"
-<<<<<<< HEAD
 export { getDebugName, getAtom, getAdministration as _getAdministration } from "./types/type-utils"
 export { allowStateChanges as _allowStateChanges } from "./core/action"
-export { Lambda, deepEqual, isArrayLike } from "./utils/utils"
+export { Lambda, isArrayLike } from "./utils/utils"
+export { deepEqual } from "./utils/eq"
 export { isComputingDerivation as _isComputingDerivation } from "./core/derivation"
 export { setReactionScheduler as _setReactionScheduler, onReactionError } from "./core/reaction"
 export { reserveArrayBuffer as _reserveArrayBuffer /* See #734 */ } from "./types/observablearray"
 export { interceptReads as _interceptReads } from "./api/intercept-read"
 export { IComputedValueOptions } from "./core/computedvalue"
-=======
-import { IDerivation } from "./core/derivation"
-import { IDepTreeNode } from "./core/observable"
-import { IObserverTree, IDependencyTree, getDependencyTree, getObserverTree } from "./api/extras"
-import { getDebugName, getAtom, getAdministration } from "./types/type-utils"
-import { allowStateChanges } from "./core/action"
-import { spyReport, spyReportEnd, spyReportStart, isSpyEnabled } from "./core/spy"
-import { Lambda } from "./utils/utils"
-import { deepEqual } from "./utils/eq"
-import { isComputingDerivation } from "./core/derivation"
-import { setReactionScheduler, onReactionError } from "./core/reaction"
-import { reserveArrayBuffer, IObservableArray } from "./types/observablearray"
-import { interceptReads } from "./api/intercept-read"
-import { ObservableMap } from "./types/observablemap"
-import { IObservableValue } from "./types/observablevalue"
-import { registerGlobals } from "./core/globalstate"
->>>>>>> 8f7f4a3e
 
 // This line should come after all the imports as well, for the same reason
 // as noted above. I will file a bug with rollupjs - @rossipedia
